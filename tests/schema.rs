//! Port of https://github.com/apache/avro/blob/release-1.9.1/lang/py/test/test_schema.py
<<<<<<< HEAD
use avro_rs::{Schema, SchemaType};
=======
use avro_rs::{schema::Name, Error, Schema};
>>>>>>> 2e24700c
use lazy_static::lazy_static;

const PRIMITIVE_EXAMPLES: &[(&str, bool)] = &[
    (r#""null""#, true),
    (r#"{"type": "null"}"#, true),
    (r#""boolean""#, true),
    (r#"{"type": "boolean"}"#, true),
    (r#""string""#, true),
    (r#"{"type": "string"}"#, true),
    (r#""bytes""#, true),
    (r#"{"type": "bytes"}"#, true),
    (r#""int""#, true),
    (r#"{"type": "int"}"#, true),
    (r#""long""#, true),
    (r#"{"type": "long"}"#, true),
    (r#""float""#, true),
    (r#"{"type": "float"}"#, true),
    (r#""double""#, true),
    (r#"{"type": "double"}"#, true),
    (r#""true""#, false),
    (r#"true"#, false),
    (r#"{"no_type": "test"}"#, false),
    (r#"{"type": "panther"}"#, false),
];

const FIXED_EXAMPLES: &[(&str, bool)] = &[
    (r#"{"type": "fixed", "name": "Test", "size": 1}"#, true),
    (
        r#"{
                "type": "fixed",
                "name": "MyFixed",
                "namespace": "org.apache.hadoop.avro",
                "size": 1
            }"#,
        true,
    ),
    (r#"{"type": "fixed", "name": "Missing size"}"#, false),
    (r#"{"type": "fixed", "size": 314}"#, false),
];

const ENUM_EXAMPLES: &[(&str, bool)] = &[
    (
        r#"{"type": "enum", "name": "Test", "symbols": ["A", "B"]}"#,
        true,
    ),
    (
        r#"{
                "type": "enum",
                "name": "Status",
                "symbols": "Normal Caution Critical"
            }"#,
        false,
    ),
    (
        r#"{
                "type": "enum",
                "name": [ 0, 1, 1, 2, 3, 5, 8 ],
                "symbols": ["Golden", "Mean"]
            }"#,
        false,
    ),
    (
        r#"{
                "type": "enum",
                "symbols" : ["I", "will", "fail", "no", "name"]
            }"#,
        false,
    ),
    (
        r#"{
                "type": "enum",
                 "name": "Test"
                 "symbols" : ["AA", "AA"]
            }"#,
        false,
    ),
];

const ARRAY_EXAMPLES: &[(&str, bool)] = &[
    (r#"{"type": "array", "items": "long"}"#, true),
    (
        r#"{
                "type": "array",
                 "items": {"type": "enum", "name": "Test", "symbols": ["A", "B"]}
            }"#,
        true,
    ),
];

const MAP_EXAMPLES: &[(&str, bool)] = &[
    (r#"{"type": "map", "values": "long"}"#, true),
    (
        r#"{
                "type": "map",
                "values": {"type": "enum", "name": "Test", "symbols": ["A", "B"]}
            }"#,
        true,
    ),
];

const UNION_EXAMPLES: &[(&str, bool)] = &[
    (r#"["string", "null", "long"]"#, true),
    (r#"["null", "null"]"#, false),
    (r#"["long", "long"]"#, false),
    (
        r#"[
                {"type": "array", "items": "long"}
                {"type": "array", "items": "string"}
            ]"#,
        false,
    ),
];

const RECORD_EXAMPLES: &[(&str, bool)] = &[
    (
        r#"{
                "type": "record",
                "name": "Test",
                "fields": [{"name": "f", "type": "long"}]
            }"#,
<<<<<<< HEAD
            true
        ),
        /*
        // TODO: (#91) figure out why "type": "error" seems to be valid (search in spec) and uncomment
        (
            r#"{
                "type": "error",
                "name": "Test",
                "fields": [{"name": "f", "type": "long"}]
            }"#,
            true
        ),
        */
        (
            r#"{
                "type": "record",
                "name": "Node",
                "fields": [
                    {"name": "label", "type": "string"},
                    {"name": "children", "type": {"type": "array", "items": "Node"}}
                ]
            }"#,
            true
        ),
        (
            r#"{
                "type": "record",
                "name": "Lisp",
                "fields": [
                    {
                        "name": "value",
                        "type": [
                            "null", "string",
                            {
                                "type": "record",
                                "name": "Cons",
                                "fields": [
                                    {"name": "car", "type": "Lisp"},
                                    {"name": "cdr", "type": "Lisp"}
                                ]
                            }
                        ]
                    }
                ]
            }"#,
            true
        ),
        (
            r#"{
                "type": "record",
                "name": "HandshakeRequest",
                "namespace": "org.apache.avro.ipc",
                "fields": [
                    {"name": "clientHash", "type": {"type": "fixed", "name": "MD5", "size": 16}},
                    {"name": "clientProtocol", "type": ["null", "string"]},
                    {"name": "serverHash", "type": "MD5"},
                    {"name": "meta", "type": ["null", {"type": "map", "values": "bytes"}]}
                ]
            }"#, true
        ),
        (
            r#"{
=======
        true,
    ),
    /*
    // TODO: (#91) figure out why "type": "error" seems to be valid (search in spec) and uncomment
    (
        r#"{
            "type": "error",
            "name": "Test",
            "fields": [{"name": "f", "type": "long"}]
        }"#,
        true
    ),
    */
    /*
    // TODO: (#92) properly support recursive types and uncomment
    (
        r#"{
            "type": "record",
            "name": "Node",
            "fields": [
                {"name": "label", "type": "string"},
                {"name": "children", "type": {"type": "array", "items": "Node"}}
            ]
        }"#,
        true
    ),
    (
        r#"{
            "type": "record",
            "name": "Lisp",
            "fields": [
                {
                    "name": "value",
                    "type": [
                        "null", "string",
                        {
                            "type": "record",
                            "name": "Cons",
                            "fields": [
                                {"name": "car", "type": "Lisp"},
                                {"name": "cdr", "type": "Lisp"}
                            ]
                        }
                    ]
                }
            ]
        }"#,
        true
    ),
    (
        r#"{
            "type": "record",
            "name": "HandshakeRequest",
            "namespace": "org.apache.avro.ipc",
            "fields": [
                {"name": "clientHash", "type": {"type": "fixed", "name": "MD5", "size": 16}},
                {"name": "clientProtocol", "type": ["null", "string"]},
                {"name": "serverHash", "type": "MD5"},
                {"name": "meta", "type": ["null", {"type": "map", "values": "bytes"}]}
            ]
        }"#, true
    ),
    */
    (
        r#"{
>>>>>>> 2e24700c
                "type":"record",
                "name":"HandshakeResponse",
                "namespace":"org.apache.avro.ipc",
                "fields":[
                    {
                        "name":"match",
                        "type":{
                           "type":"enum",
                           "name":"HandshakeMatch",
                           "symbols":["BOTH", "CLIENT", "NONE"]
                        }
                    },
                    {"name":"serverProtocol", "type":["null", "string"]},
                    {
                        "name":"serverHash",
                        "type":["null", {"name":"MD5", "size":16, "type":"fixed"}]
                    },
                    {
                        "name":"meta",
                        "type":["null", {"type":"map", "values":"bytes"}]
                    }
                ]
            }"#,
        true,
    ),
    (
        r#"{
                "type":"record",
                "name":"HandshakeResponse",
                "namespace":"org.apache.avro.ipc",
                "fields":[
                    {
                        "name":"match",
                        "type":{
                            "type":"enum",
                            "name":"HandshakeMatch",
                            "symbols":["BOTH", "CLIENT", "NONE"]
                        }
                    },
                    {"name":"serverProtocol", "type":["null", "string"]},
                    {
                        "name":"serverHash",
                        "type":["null", { "name":"MD5", "size":16, "type":"fixed"}]
                    },
                    {"name":"meta", "type":["null", { "type":"map", "values":"bytes"}]}
                ]
            }"#,
<<<<<<< HEAD
            true
        ),
        // Unions may not contain more than one schema with the same type, except for the named
        // types record, fixed and enum. For example, unions containing two array types or two map
        // types are not permitted, but two types with different names are permitted.
        // (Names permit efficient resolution when reading and writing unions.)
        (
            r#"{
                "type": "record",
                "name": "ipAddr",
                "fields": [
                    {
                        "name": "addr",
                        "type": [
                            {"name": "IPv6", "type": "fixed", "size": 16},
                            {"name": "IPv4", "type": "fixed", "size": 4}
                        ]
                    }
                ]
            }"#,
            true
        ),
        (
            r#"{
=======
        true,
    ),
    /*
    // TODO: (#95) support same types but with different names in unions and uncomment (below the explanation)

    // Unions may not contain more than one schema with the same type, except for the named
    // types record, fixed and enum. For example, unions containing two array types or two map
    // types are not permitted, but two types with different names are permitted.
    // (Names permit efficient resolution when reading and writing unions.)
    (
        r#"{
            "type": "record",
            "name": "ipAddr",
            "fields": [
                {
                    "name": "addr",
                    "type": [
                        {"name": "IPv6", "type": "fixed", "size": 16},
                        {"name": "IPv4", "type": "fixed", "size": 4}
                    ]
                }
            ]
        }"#,
        true
    ),
    */
    (
        r#"{
>>>>>>> 2e24700c
                "type": "record",
                "name": "Address",
                "fields": [
                    {"type": "string"},
                    {"type": "string", "name": "City"}
                ]
            }"#,
        false,
    ),
    (
        r#"{
                "type": "record",
                "name": "Event",
                "fields": [{"name": "Sponsor"}, {"name": "City", "type": "string"}]
            }"#,
        false,
    ),
    (
        r#"{
                "type": "record",
                "fields": "His vision, from the constantly passing bars,"
                "name",
                "Rainer"
            }"#,
        false,
    ),
    (
        r#"{
                "name": ["Tom", "Jerry"],
                "type": "record",
                "fields": [{"name": "name", "type": "string"}]
            }"#,
        false,
    ),
];

const DOC_EXAMPLES: &[(&str, bool)] = &[
    (
        r#"{
                "type": "record",
                "name": "TestDoc",
                "doc":  "Record Doc string",
                "fields": [{"name": "name", "type": "string", "doc" : "Field Doc String"}]
            }"#,
        true,
    ),
    (
        r#"{"type": "enum", "name": "Test", "symbols": ["A", "B"], "doc": "Doc String"}"#,
        true,
    ),
];

const OTHER_ATTRIBUTES_EXAMPLES: &[(&str, bool)] = &[
    (
        r#"{
                "type": "record",
                "name": "TestRecord",
                "cp_string": "string",
                "cp_int": 1,
                "cp_array": [ 1, 2, 3, 4],
                "fields": [
                    {"name": "f1", "type": "string", "cp_object": {"a":1,"b":2}},
                    {"name": "f2", "type": "long", "cp_null": null}
                ]
            }"#,
        true,
    ),
    (
        r#"{"type": "map", "values": "long", "cp_boolean": true}"#,
        true,
    ),
    (
        r#"{
                "type": "enum",
                 "name": "TestEnum",
                 "symbols": [ "one", "two", "three" ],
                 "cp_float" : 1.0
            }"#,
        true,
    ),
    (r#"{"type": "long", "date": "true"}"#, true),
];

const DECIMAL_LOGICAL_TYPE: &[(&str, bool)] = &[
    /*
    // TODO: (#93) support logical types and uncomment
    (
        r#"{
            "type": "fixed",
            "logicalType": "decimal",
            "name": "TestDecimal",
            "precision": 4,
            "size": 10,
            "scale": 2
        }"#,
        true
    ),
    (
        r#"{
            "type": "bytes",
            "logicalType": "decimal",
            "precision": 4,
            "scale": 2
        }"#,
        true
    ),
    (
        r#"{
            "type": "bytes",
            "logicalType": "decimal",
            "precision": 2,
            "scale": -2
        }"#,
        false
    ),
    (
        r#"{
            "type": "bytes",
            "logicalType": "decimal",
            "precision": -2,
            "scale": 2
        }"#,
        false
    ),
    (
        r#"{
            "type": "bytes",
            "logicalType": "decimal",
            "precision": 2,
            "scale": 3
        }"#,
        false
    ),
    (
        r#"{
            "type": "fixed",
            "logicalType": "decimal",
            "name": "TestDecimal",
            "precision": -10,
            "scale": 2,
            "size": 5
        }"#,
        false
    ),
    (
        r#"{
            "type": "fixed",
            "logicalType": "decimal",
            "name": "TestDecimal",
            "precision": 2,
            "scale": 3,
            "size": 2
        }"#,
        false
    ),
    (
        r#"{
            "type": "fixed",
            "logicalType": "decimal",
            "name": "TestDecimal",
            "precision": 2,
            "scale": 2,
            "size": -2
        }"#,
        false
    ),
    */
];

const DECIMAL_LOGICAL_TYPE_ATTRIBUTES: &[(&str, bool)] = &[
    /*
    // TODO: (#93) support logical types and attributes and uncomment
    (
        r#"{
            "type": "fixed",
            "logicalType": "decimal",
            "name": "TestDecimal",
            "precision": 4,
            "scale": 2,
            "size": 2
        }"#,
        true
    ),
    (
        r#"{
            "type": "bytes",
            "logicalType": "decimal",
            "precision": 4
        }"#,
        true
    ),
    */
];

const DATE_LOGICAL_TYPE: &[(&str, bool)] = &[
    (r#"{"type": "int", "logicalType": "date"}"#, true),
    // this is valid even though its logical type is "date1", because unknown logical types are
    // ignored
    (r#"{"type": "int", "logicalType": "date1"}"#, true),
    (r#"{"type": "long", "logicalType": "date"}"#, false),
];

const TIMEMILLIS_LOGICAL_TYPE: &[(&str, bool)] = &[
    (r#"{"type": "int", "logicalType": "time-millis"}"#, true),
    // this is valid even though its logical type is "time-milis" (missing the second "l"),
    // because unknown logical types are ignored
    (r#"{"type": "int", "logicalType": "time-milis"}"#, true),
    (r#"{"type": "long", "logicalType": "time-millis"}"#, false),
];

const TIMEMICROS_LOGICAL_TYPE: &[(&str, bool)] = &[
    (r#"{"type": "long", "logicalType": "time-micros"}"#, true),
    // this is valid even though its logical type is "time-micro" (missing the last "s"), because
    // unknown logical types are ignored
    (r#"{"type": "long", "logicalType": "time-micro"}"#, true),
    (r#"{"type": "int", "logicalType": "time-micros"}"#, false),
];

const TIMESTAMPMILLIS_LOGICAL_TYPE: &[(&str, bool)] = &[
    (
        r#"{"type": "long", "logicalType": "timestamp-millis"}"#,
        true,
    ),
    // this is valid even though its logical type is "timestamp-milis" (missing the second "l"), because
    // unknown logical types are ignored
    (
        r#"{"type": "long", "logicalType": "timestamp-milis"}"#,
        true,
    ),
    (
        r#"{"type": "int", "logicalType": "timestamp-millis"}"#,
        false,
    ),
];

const TIMESTAMPMICROS_LOGICAL_TYPE: &[(&str, bool)] = &[
    (
        r#"{"type": "long", "logicalType": "timestamp-micros"}"#,
        true,
    ),
    // this is valid even though its logical type is "timestamp-micro" (missing the last "s"), because
    // unknown logical types are ignored
    (
        r#"{"type": "long", "logicalType": "timestamp-micro"}"#,
        true,
    ),
    (
        r#"{"type": "int", "logicalType": "timestamp-micros"}"#,
        false,
    ),
];

lazy_static! {
    static ref EXAMPLES: Vec<(&'static str, bool)> = Vec::new()
        .iter()
        .copied()
        .chain(PRIMITIVE_EXAMPLES.iter().copied())
        .chain(FIXED_EXAMPLES.iter().copied())
        .chain(ENUM_EXAMPLES.iter().copied())
        .chain(ARRAY_EXAMPLES.iter().copied())
        .chain(MAP_EXAMPLES.iter().copied())
        .chain(UNION_EXAMPLES.iter().copied())
        .chain(RECORD_EXAMPLES.iter().copied())
        .chain(DOC_EXAMPLES.iter().copied())
        .chain(OTHER_ATTRIBUTES_EXAMPLES.iter().copied())
        .chain(DECIMAL_LOGICAL_TYPE.iter().copied())
        .chain(DECIMAL_LOGICAL_TYPE_ATTRIBUTES.iter().copied())
        .chain(DATE_LOGICAL_TYPE.iter().copied())
        .chain(TIMEMILLIS_LOGICAL_TYPE.iter().copied())
        .chain(TIMEMICROS_LOGICAL_TYPE.iter().copied())
        .chain(TIMESTAMPMILLIS_LOGICAL_TYPE.iter().copied())
        .chain(TIMESTAMPMICROS_LOGICAL_TYPE.iter().copied())
        .collect();
    static ref VALID_EXAMPLES: Vec<(&'static str, bool)> =
        EXAMPLES.iter().copied().filter(|s| s.1).collect();
}

#[test]
fn test_correct_recursive_extraction() {
    let raw_outer_schema = r#"{
        "type": "record",
        "name": "X",
        "fields": [
            {
                "name": "y",
                "type": {
                    "type": "record",
                    "name": "Y",
                    "fields": [
                        {
                            "name": "Z",
                            "type": "X"
                        }
                    ]
                }
            }
        ]
    }"#;
    let outer_schema = Schema::parse_str(raw_outer_schema).unwrap();
    if let SchemaType::Record(x_record) = outer_schema.root() {
        let fields = x_record.fields();
        let inner_schema = fields[0].schema();
        if let SchemaType::Record(y_record) = inner_schema {
            if let SchemaType::Record(recur_record) = y_record.fields()[0].schema() {
                assert_eq!("X", recur_record.name().name());
            }
        } else {
            panic!("inner schema {} should have been a record", inner_schema)
        }
    } else {
        panic!("outer schema {} should have been a record", outer_schema)
    }
}

#[test]
fn test_parse() {
    for (raw_schema, valid) in EXAMPLES.iter() {
        let schema = Schema::parse_str(raw_schema);
        if *valid {
            assert!(
                schema.is_ok(),
                "schema {} was supposed to be valid; error: {:?}",
                raw_schema,
                schema,
            )
        } else {
            assert!(
                schema.is_err(),
                "schema {} was supposed to be invalid",
                raw_schema
            )
        }
    }
}

#[test]
/// Test that the string generated by an Avro Schema object is, in fact, a valid Avro schema.
fn test_valid_cast_to_string_after_parse() {
    for (raw_schema, _) in VALID_EXAMPLES.iter() {
        let schema = Schema::parse_str(raw_schema).unwrap();
        Schema::parse_str(schema.canonical_form().as_str()).unwrap();
    }
}

#[test]
/// 1. Given a string, parse it to get Avro schema "original".
/// 2. Serialize "original" to a string and parse that string to generate Avro schema "round trip".
/// 3. Ensure "original" and "round trip" schemas are equivalent.
fn test_equivalence_after_round_trip() {
    for (raw_schema, _) in VALID_EXAMPLES.iter() {
        let original_schema = Schema::parse_str(raw_schema).unwrap();
        // TODO - Is documentation part of PCF?
        // TODO - PCF should possibly be redone as it could just work on the serde tree
        // TODO - And has not historically supported documentation
        //let round_trip_schema =
        //    Schema::parse_str(original_schema.canonical_form().as_str()).unwrap();
        let equiv_schema = serde_json::to_string(&original_schema).unwrap();
        let round_trip_schema = Schema::parse_str(&equiv_schema).unwrap();
        assert_eq!(original_schema, round_trip_schema);
    }
}

// The fullname is determined in one of the following ways:
//  * A name and namespace are both specified.  For example,
//    one might use "name": "X", "namespace": "org.foo"
//    to indicate the fullname "org.foo.X".
//  * A fullname is specified.  If the name specified contains
//    a dot, then it is assumed to be a fullname, and any
//    namespace also specified is ignored.  For example,
//    use "name": "org.foo.X" to indicate the
//    fullname "org.foo.X".
//  * A name only is specified, i.e., a name that contains no
//    dots.  In this case the namespace is taken from the most
//    tightly enclosing schema or protocol.  For example,
//    if "name": "X" is specified, and this occurs
//    within a field of the record definition ///    of "org.foo.Y", then the fullname is "org.foo.X".

// References to previously defined names are as in the latter
// two cases above: if they contain a dot they are a fullname, if
// they do not contain a dot, the namespace is the namespace of
// the enclosing definition.

// Primitive type names have no namespace and their names may
// not be defined in any namespace. A schema may only contain
// multiple definitions of a fullname if the definitions are
// equivalent.

macro_rules! test_namesetup {
    ($name: expr, $ns: expr, $ns_spec: expr, $expected: expr) => {
        let schema = Schema::parse_str(&format!(
            r#"{{
                "name": "{}", "namespace": {}, "aliases": null, "type": "record",
                "fields": [{{"name":"x", "type":["null", "int"]}}]
            }}"#,
            $name, $ns
        ))
        .unwrap();

        match schema.root() {
            SchemaType::Record(record) => {
                let name = record.name();
                let fullname = name.fullname($ns_spec);
                assert_eq!($expected, fullname);
            }
            _ => panic!("Incorrect parse"),
        };
    };
}

#[test]
fn test_fullname_name_and_namespace_specified() {
    test_namesetup!("a", r#""o.a.h""#, None, "o.a.h.a");
}

#[test]
fn test_fullname_fullname_and_namespace_specified() {
    test_namesetup!("a.b.c.d", r#""o.a.h""#, None, "a.b.c.d");
}

#[test]
fn test_fullname_name_and_default_namespace_specified() {
    test_namesetup!("a", "null", Some("b.c.d"), "b.c.d.a");
}

#[test]
fn test_fullname_fullname_and_default_namespace_specified() {
    test_namesetup!("a.b.c.d", "null", Some("o.a.h"), "a.b.c.d");
}

#[test]
fn test_fullname_fullname_namespace_and_default_namespace_specified() {
    test_namesetup!("a.b.c.d", r#""o.a.a""#, Some("o.a.h"), "a.b.c.d");
}

#[test]
fn test_fullname_name_namespace_and_default_namespace_specified() {
    test_namesetup!("a", r#""o.a.a""#, Some("o.a.h"), "o.a.a.a");
}

#[test]
fn test_doc_attributes() {
    fn assert_doc(schema: SchemaType) {
        match schema {
            SchemaType::Enum(enum_) => assert!(enum_.doc().is_some()),
            SchemaType::Record(record) => assert!(record.doc().is_some()),
            _ => (),
        }
    }

    for (raw_schema, _) in DOC_EXAMPLES.iter() {
        let original_schema = Schema::parse_str(raw_schema).unwrap();
<<<<<<< HEAD
        assert_doc(original_schema.root());
        if let SchemaType::Record(record) = original_schema.root() {
            for f in record.iter_fields() {
                assert_doc(f.schema())
=======
        assert_doc(&original_schema);
        if let Schema::Record { fields, .. } = original_schema {
            for f in fields {
                assert_doc(&f.schema)
>>>>>>> 2e24700c
            }
        }
    }
}

/*
TODO: (#94) add support for user-defined attributes and uncomment (may need some tweaks to compile)
#[test]
fn test_other_attributes() {
    fn assert_attribute_type(attribute: (String, serde_json::Value)) {
        match attribute.1.as_ref() {
            "cp_boolean" => assert!(attribute.2.is_bool()),
            "cp_int" => assert!(attribute.2.is_i64()),
            "cp_object" => assert!(attribute.2.is_object()),
            "cp_float" => assert!(attribute.2.is_f64()),
            "cp_array" => assert!(attribute.2.is_array()),
        }
    }

    for (raw_schema, _) in OTHER_ATTRIBUTES_EXAMPLES.iter() {
        let schema = Schema::parse_str(raw_schema).unwrap();
        // all inputs have at least some user-defined attributes
        assert!(schema.other_attributes.is_some());
        for prop in schema.other_attributes.unwrap().iter() {
            assert_attribute_type(prop);
        }
        if let Schema::Record { fields, .. } = schema {
           for f in fields {
               // all fields in the record have at least some user-defined attributes
               assert!(f.schema.other_attributes.is_some());
               for prop in f.schema.other_attributes.unwrap().iter() {
                   assert_attribute_type(prop);
               }
           }
        }
    }
}
*/

#[test]
fn test_root_error_is_not_swallowed_on_parse_error() -> Result<(), String> {
    let raw_schema = r#"/not/a/real/file"#;
    let error = Schema::parse_str(raw_schema).unwrap_err();

    if let Error::ParseSchemaJson(e) = error {
        assert!(
            e.to_string().contains("expected value at line 1 column 1"),
            e.to_string()
        );
        Ok(())
    } else {
        Err(format!(
            "Expected serde_json::error::Error, got {:?}",
            error
        ))
    }
}

/*
// TODO: (#93) add support for logical type and attributes and uncomment (may need some tweaks to compile)
#[test]
fn test_decimal_valid_type_attributes() {
    let fixed_decimal = Schema::parse_str(DECIMAL_LOGICAL_TYPE_ATTRIBUTES[0]).unwrap();
    assert_eq!(4, fixed_decimal.get_attribute("precision"));
    assert_eq!(2, fixed_decimal.get_attribute("scale"));
    assert_eq!(2, fixed_decimal.get_attribute("size"));

    let bytes_decimal = Schema::parse_str(DECIMAL_LOGICAL_TYPE_ATTRIBUTES[1]).unwrap();
    assert_eq!(4, bytes_decimal.get_attribute("precision"));
    assert_eq!(0, bytes_decimal.get_attribute("scale"));
}
*/<|MERGE_RESOLUTION|>--- conflicted
+++ resolved
@@ -1,9 +1,6 @@
 //! Port of https://github.com/apache/avro/blob/release-1.9.1/lang/py/test/test_schema.py
-<<<<<<< HEAD
+use avro_rs::{schema::Name, Error, Schema};
 use avro_rs::{Schema, SchemaType};
-=======
-use avro_rs::{schema::Name, Error, Schema};
->>>>>>> 2e24700c
 use lazy_static::lazy_static;
 
 const PRIMITIVE_EXAMPLES: &[(&str, bool)] = &[
@@ -124,21 +121,20 @@
                 "name": "Test",
                 "fields": [{"name": "f", "type": "long"}]
             }"#,
-<<<<<<< HEAD
-            true
-        ),
-        /*
-        // TODO: (#91) figure out why "type": "error" seems to be valid (search in spec) and uncomment
-        (
-            r#"{
-                "type": "error",
-                "name": "Test",
-                "fields": [{"name": "f", "type": "long"}]
-            }"#,
-            true
-        ),
-        */
-        (
+        true,
+    ),
+    /*
+    // TODO: (#91) figure out why "type": "error" seems to be valid (search in spec) and uncomment
+    (
+        r#"{
+            "type": "error",
+            "name": "Test",
+            "fields": [{"name": "f", "type": "long"}]
+        }"#,
+        true
+    ),
+    */
+    (
             r#"{
                 "type": "record",
                 "name": "Node",
@@ -184,76 +180,9 @@
                     {"name": "meta", "type": ["null", {"type": "map", "values": "bytes"}]}
                 ]
             }"#, true
-        ),
-        (
-            r#"{
-=======
-        true,
-    ),
-    /*
-    // TODO: (#91) figure out why "type": "error" seems to be valid (search in spec) and uncomment
-    (
-        r#"{
-            "type": "error",
-            "name": "Test",
-            "fields": [{"name": "f", "type": "long"}]
-        }"#,
-        true
-    ),
-    */
-    /*
-    // TODO: (#92) properly support recursive types and uncomment
-    (
-        r#"{
-            "type": "record",
-            "name": "Node",
-            "fields": [
-                {"name": "label", "type": "string"},
-                {"name": "children", "type": {"type": "array", "items": "Node"}}
-            ]
-        }"#,
-        true
-    ),
-    (
-        r#"{
-            "type": "record",
-            "name": "Lisp",
-            "fields": [
-                {
-                    "name": "value",
-                    "type": [
-                        "null", "string",
-                        {
-                            "type": "record",
-                            "name": "Cons",
-                            "fields": [
-                                {"name": "car", "type": "Lisp"},
-                                {"name": "cdr", "type": "Lisp"}
-                            ]
-                        }
-                    ]
-                }
-            ]
-        }"#,
-        true
-    ),
-    (
-        r#"{
-            "type": "record",
-            "name": "HandshakeRequest",
-            "namespace": "org.apache.avro.ipc",
-            "fields": [
-                {"name": "clientHash", "type": {"type": "fixed", "name": "MD5", "size": 16}},
-                {"name": "clientProtocol", "type": ["null", "string"]},
-                {"name": "serverHash", "type": "MD5"},
-                {"name": "meta", "type": ["null", {"type": "map", "values": "bytes"}]}
-            ]
-        }"#, true
-    ),
-    */
-    (
-        r#"{
->>>>>>> 2e24700c
+    ),
+    (
+        r#"{
                 "type":"record",
                 "name":"HandshakeResponse",
                 "namespace":"org.apache.avro.ipc",
@@ -301,10 +230,9 @@
                     {"name":"meta", "type":["null", { "type":"map", "values":"bytes"}]}
                 ]
             }"#,
-<<<<<<< HEAD
-            true
-        ),
-        // Unions may not contain more than one schema with the same type, except for the named
+        true,
+    ),
+    // Unions may not contain more than one schema with the same type, except for the named
         // types record, fixed and enum. For example, unions containing two array types or two map
         // types are not permitted, but two types with different names are permitted.
         // (Names permit efficient resolution when reading and writing unions.)
@@ -323,39 +251,9 @@
                 ]
             }"#,
             true
-        ),
-        (
-            r#"{
-=======
-        true,
-    ),
-    /*
-    // TODO: (#95) support same types but with different names in unions and uncomment (below the explanation)
-
-    // Unions may not contain more than one schema with the same type, except for the named
-    // types record, fixed and enum. For example, unions containing two array types or two map
-    // types are not permitted, but two types with different names are permitted.
-    // (Names permit efficient resolution when reading and writing unions.)
-    (
-        r#"{
-            "type": "record",
-            "name": "ipAddr",
-            "fields": [
-                {
-                    "name": "addr",
-                    "type": [
-                        {"name": "IPv6", "type": "fixed", "size": 16},
-                        {"name": "IPv4", "type": "fixed", "size": 4}
-                    ]
-                }
-            ]
-        }"#,
-        true
-    ),
-    */
-    (
-        r#"{
->>>>>>> 2e24700c
+    ),
+    (
+        r#"{
                 "type": "record",
                 "name": "Address",
                 "fields": [
@@ -807,17 +705,10 @@
 
     for (raw_schema, _) in DOC_EXAMPLES.iter() {
         let original_schema = Schema::parse_str(raw_schema).unwrap();
-<<<<<<< HEAD
         assert_doc(original_schema.root());
         if let SchemaType::Record(record) = original_schema.root() {
             for f in record.iter_fields() {
                 assert_doc(f.schema())
-=======
-        assert_doc(&original_schema);
-        if let Schema::Record { fields, .. } = original_schema {
-            for f in fields {
-                assert_doc(&f.schema)
->>>>>>> 2e24700c
             }
         }
     }
