use std::collections::HashMap;
use std::io::Read;
use std::mem::transmute;

use failure::Error;

use crate::schema::Schema;
use crate::types::Value;
use crate::util::{safe_len, zag_i32, zag_i64, DecodeError};

#[inline]
fn decode_long<R: Read>(reader: &mut R) -> Result<Value, Error> {
    zag_i64(reader).map(Value::Long)
}

#[inline]
fn decode_int<R: Read>(reader: &mut R) -> Result<Value, Error> {
    zag_i32(reader).map(Value::Int)
}

#[inline]
fn decode_len<R: Read>(reader: &mut R) -> Result<usize, Error> {
    zag_i64(reader).and_then(|len| safe_len(len as usize))
}

/// Decode a `Value` from avro format given its `Schema`.
pub fn decode<R: Read>(schema: &Schema, reader: &mut R) -> Result<Value, Error> {
    match *schema {
        Schema::Null => Ok(Value::Null),
        Schema::Boolean => {
            let mut buf = [0u8; 1];
            reader.read_exact(&mut buf[..])?;

            match buf[0] {
                0u8 => Ok(Value::Boolean(false)),
                1u8 => Ok(Value::Boolean(true)),
                _ => Err(DecodeError::new("not a bool").into()),
            }
        }
        Schema::Int => decode_int(reader),
        Schema::Date => zag_i32(reader).map(Value::Date),
        Schema::TimeMillis => zag_i32(reader).map(Value::TimeMillis),
        Schema::Long => decode_long(reader),
        Schema::TimeMicros => zag_i64(reader).map(Value::TimeMicros),
        Schema::TimestampMillis => zag_i64(reader).map(Value::TimestampMillis),
        Schema::TimestampMicros => zag_i64(reader).map(Value::TimestampMicros),
        Schema::Float => {
            let mut buf = [0u8; 4];
            reader.read_exact(&mut buf[..])?;
            Ok(Value::Float(unsafe { transmute::<[u8; 4], f32>(buf) }))
        }
        Schema::Double => {
            let mut buf = [0u8; 8];
            reader.read_exact(&mut buf[..])?;
            Ok(Value::Double(unsafe { transmute::<[u8; 8], f64>(buf) }))
        }
        Schema::Bytes => {
            let len = decode_len(reader)?;
            let mut buf = Vec::with_capacity(len);
            unsafe {
                buf.set_len(len);
            }
            reader.read_exact(&mut buf)?;
            Ok(Value::Bytes(buf))
        }
        Schema::String => {
            let len = decode_len(reader)?;
            let mut buf = Vec::with_capacity(len);
            unsafe {
                buf.set_len(len);
            }
            reader.read_exact(&mut buf)?;

            String::from_utf8(buf)
                .map(Value::String)
                .map_err(|_| DecodeError::new("not a valid utf-8 string").into())
        }
        Schema::Fixed { size, .. } => {
            let mut buf = vec![0u8; size as usize];
            reader.read_exact(&mut buf)?;
            Ok(Value::Fixed(size, buf))
        }
        Schema::Array(ref inner) => {
            let mut items = Vec::new();

            loop {
                let mut len = zag_i64(reader)?;
                // arrays are 0-terminated, 0i64 is also encoded as 0 in Avro
                // reading a length of 0 means the end of the array
                if len == 0 {
                    break;
<<<<<<< HEAD
                } else if len < 0 {
                    let _size = zag_i64(reader)?;
                    len = -len;
=======
>>>>>>> 3228b810
                }
                let len = safe_len(len as usize)?;

                items.reserve(len as usize);
                for _ in 0..len {
                    items.push(decode(inner, reader)?);
                }
            }

            Ok(Value::Array(items))
        }
        Schema::Map(ref inner) => {
            let mut items = HashMap::new();

            loop {
                let mut len = zag_i64(reader)?;
                // maps are 0-terminated, 0i64 is also encoded as 0 in Avro
                // reading a length of 0 means the end of the map
                if len == 0 {
                    break;
<<<<<<< HEAD
                } else if len < 0 {
                    let _size = zag_i64(reader)?;
                    len = -len;
=======
>>>>>>> 3228b810
                }
                let len = safe_len(len as usize)?;

                items.reserve(len as usize);
                for _ in 0..len {
                    if let Value::String(key) = decode(&Schema::String, reader)? {
                        let value = decode(inner, reader)?;
                        items.insert(key, value);
                    } else {
                        return Err(DecodeError::new("map key is not a string").into());
                    }
                }
            }

            Ok(Value::Map(items))
        }
        Schema::Union(ref inner) => {
            let index = zag_i64(reader)?;
            let variants = inner.variants();
            match variants.get(index as usize) {
                Some(variant) => decode(variant, reader).map(|x| Value::Union(Box::new(x))),
                None => Err(DecodeError::new("Union index out of bounds").into()),
            }
        }
        Schema::Record { ref fields, .. } => {
            // Benchmarks indicate ~10% improvement using this method.
            let mut items = Vec::new();
            for field in fields {
                // This clone is also expensive. See if we can do away with it...
                items.push((field.name.clone(), decode(&field.schema, reader)?));
            }
            Ok(Value::Record(items))
            // fields
            // .iter()
            // .map(|field| decode(&field.schema, reader).map(|value| (field.name.clone(), value)))
            // .collect::<Result<Vec<(String, Value)>, _>>()
            // .map(|items| Value::Record(items))
        }
        Schema::Enum { ref symbols, .. } => {
            if let Value::Int(index) = decode_int(reader)? {
                if index >= 0 && (index as usize) <= symbols.len() {
                    let symbol = symbols[index as usize].clone();
                    Ok(Value::Enum(index, symbol))
                } else {
                    Err(DecodeError::new("enum symbol index out of bounds").into())
                }
            } else {
                Err(DecodeError::new("enum symbol not found").into())
            }
        }
<<<<<<< HEAD
    }
}

#[cfg(test)]
mod tests {
    use super::*;
    use crate::types::Value::{Array, Int, Map};

    #[test]
    fn test_decode_array_without_size() {
        let mut input: &[u8] = &[6, 2, 4, 6, 0];
        let result = decode(&Schema::Array(Box::new(Schema::Int)), &mut input);
        assert_eq!(Array(vec!(Int(1), Int(2), Int(3))), result.unwrap());
    }

    #[test]
    fn test_decode_array_with_size() {
        let mut input: &[u8] = &[5, 6, 2, 4, 6, 0];
        let result = decode(&Schema::Array(Box::new(Schema::Int)), &mut input);
        assert_eq!(Array(vec!(Int(1), Int(2), Int(3))), result.unwrap());
    }

    #[test]
    fn test_decode_map_without_size() {
        let mut input: &[u8] = &[0x02, 0x08, 0x74, 0x65, 0x73, 0x74, 0x02, 0x00];
        let result = decode(&Schema::Map(Box::new(Schema::Int)), &mut input);
        let mut expected = HashMap::new();
        expected.insert(String::from("test"), Int(1));
        assert_eq!(Map(expected), result.unwrap());
    }

    #[test]
    fn test_decode_map_with_size() {
        let mut input: &[u8] = &[0x01, 0x0C, 0x08, 0x74, 0x65, 0x73, 0x74, 0x02, 0x00];
        let result = decode(&Schema::Map(Box::new(Schema::Int)), &mut input);
        let mut expected = HashMap::new();
        expected.insert(String::from("test"), Int(1));
        assert_eq!(Map(expected), result.unwrap());
=======
>>>>>>> 3228b810
    }
}<|MERGE_RESOLUTION|>--- conflicted
+++ resolved
@@ -89,12 +89,9 @@
                 // reading a length of 0 means the end of the array
                 if len == 0 {
                     break;
-<<<<<<< HEAD
                 } else if len < 0 {
                     let _size = zag_i64(reader)?;
                     len = -len;
-=======
->>>>>>> 3228b810
                 }
                 let len = safe_len(len as usize)?;
 
@@ -115,12 +112,9 @@
                 // reading a length of 0 means the end of the map
                 if len == 0 {
                     break;
-<<<<<<< HEAD
                 } else if len < 0 {
                     let _size = zag_i64(reader)?;
                     len = -len;
-=======
->>>>>>> 3228b810
                 }
                 let len = safe_len(len as usize)?;
 
@@ -171,7 +165,6 @@
                 Err(DecodeError::new("enum symbol not found").into())
             }
         }
-<<<<<<< HEAD
     }
 }
 
@@ -210,7 +203,5 @@
         let mut expected = HashMap::new();
         expected.insert(String::from("test"), Int(1));
         assert_eq!(Map(expected), result.unwrap());
-=======
->>>>>>> 3228b810
     }
 }