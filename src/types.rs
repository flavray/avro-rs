--- conflicted
+++ resolved
@@ -298,20 +298,12 @@
                 items.iter().all(|(_, value)| value.validate(inner))
             }
             (&Value::Record(ref record_fields), &Schema::Record { ref fields, .. }) => {
-<<<<<<< HEAD
                 fields.len() == record_fields.len()
                     && fields.iter().zip(record_fields.iter()).all(
                         |(field, &(ref name, ref value))| {
                             field.name == *name && value.validate(&field.schema)
                         },
                     )
-=======
-                fields.len() == record_fields.len() && fields.iter().zip(record_fields.iter()).all(
-                    |(field, &(ref name, ref value))| {
-                        field.name == *name && value.validate(&field.schema)
-                    },
-                )
->>>>>>> 3228b810
             }
             _ => false,
         }
@@ -563,7 +555,6 @@
                             Schema::Enum { ref symbols, .. } => {
                                 value.clone().avro().resolve_enum(symbols)?
                             }
-<<<<<<< HEAD
                             Schema::Union(ref union_schema) => {
                                 let first = &union_schema.variants()[0];
                                 // NOTE: this match exists only to optimize null defaults for large
@@ -575,20 +566,14 @@
                                     }
                                 }
                             }
-=======
->>>>>>> 3228b810
                             _ => value.clone().avro(),
                         },
                         None => {
                             return Err(SchemaResolutionError::new(format!(
                                 "missing field {} in record",
                                 field.name
-<<<<<<< HEAD
                             ))
                             .into());
-=======
-                            )).into())
->>>>>>> 3228b810
                         }
                     },
                 };
