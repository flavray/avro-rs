--- conflicted
+++ resolved
@@ -34,15 +34,14 @@
     match value {
         Value::Null => (),
         Value::Boolean(b) => buffer.push(if *b { 1u8 } else { 0u8 }),
-<<<<<<< HEAD
         // Pattern | Pattern here to signify that these _must_ have the same encoding.
         Value::Int(i) | Value::Date(i) | Value::TimeMillis(i) => encode_int(*i, buffer),
         Value::Long(i)
         | Value::TimestampMillis(i)
         | Value::TimestampMicros(i)
         | Value::TimeMicros(i) => encode_long(*i, buffer),
-        Value::Float(x) => buffer.extend_from_slice(&unsafe { transmute::<f32, [u8; 4]>(*x) }),
-        Value::Double(x) => buffer.extend_from_slice(&unsafe { transmute::<f64, [u8; 8]>(*x) }),
+        Value::Float(x) => buffer.extend_from_slice(&x.to_ne_bytes()),
+        Value::Double(x) => buffer.extend_from_slice(&x.to_ne_bytes()),
         Value::Decimal(decimal) => match schema {
             Schema::Decimal { inner, .. } => match *inner.clone() {
                 Schema::Fixed { .. } => buffer.extend(Vec::from(decimal)),
@@ -56,12 +55,6 @@
             buffer.extend_from_slice(&slice);
         }
         Value::Uuid(uuid) => encode_bytes(&uuid.to_string(), buffer),
-=======
-        Value::Int(i) => encode_int(*i, buffer),
-        Value::Long(i) => encode_long(*i, buffer),
-        Value::Float(x) => buffer.extend_from_slice(&x.to_ne_bytes()),
-        Value::Double(x) => buffer.extend_from_slice(&x.to_ne_bytes()),
->>>>>>> 0bcb4376
         Value::Bytes(bytes) => encode_bytes(bytes, buffer),
         Value::String(s) => match *schema {
             Schema::String => {
