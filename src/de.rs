//! Logic for serde-compatible deserialization.
use std::collections::hash_map::{Keys, Values};
use std::collections::HashMap;
use std::error::{self, Error as StdError};
use std::fmt;
use std::slice::Iter;

use serde::de::{self, Deserialize, DeserializeSeed, Error as SerdeError, Visitor};

use types::Value;

#[derive(Clone, Debug, PartialEq)]
pub struct Error {
    message: String,
}

impl de::Error for Error {
    fn custom<T: fmt::Display>(msg: T) -> Self {
        Error {
            message: msg.to_string(),
        }
    }
}

impl fmt::Display for Error {
    fn fmt(&self, formatter: &mut fmt::Formatter) -> fmt::Result {
        formatter.write_str(error::Error::description(self))
    }
}

impl error::Error for Error {
    fn description(&self) -> &str {
        &self.message
    }
}

pub struct Deserializer<'de> {
    input: &'de Value,
}

struct SeqDeserializer<'de> {
    input: Iter<'de, Value>,
}

struct MapDeserializer<'de> {
    input_keys: Keys<'de, String, Value>,
    input_values: Values<'de, String, Value>,
}

struct StructDeserializer<'de> {
    input: Iter<'de, (String, Value)>,
    value: Option<&'de Value>,
}

impl<'de> Deserializer<'de> {
    pub fn new(input: &'de Value) -> Self {
        Deserializer { input }
    }
}

impl<'de> SeqDeserializer<'de> {
    pub fn new(input: &'de [Value]) -> Self {
        SeqDeserializer {
            input: input.iter(),
        }
    }
}

impl<'de> MapDeserializer<'de> {
    pub fn new(input: &'de HashMap<String, Value>) -> Self {
        MapDeserializer {
            input_keys: input.keys(), // input.keys().map(|k| Value::String(k.clone())).collect::<Vec<_>>().iter(),
            input_values: input.values(),
            // keys: input.keys().map(|s| Value::String(s.to_owned())).collect::<Vec<Value>>(),
            // values: input.values().map(|s| s.to_owned()).collect::<Vec<Value>>(),
        }
    }
}

impl<'de> StructDeserializer<'de> {
    pub fn new(input: &'de [(String, Value)]) -> Self {
        StructDeserializer {
            input: input.iter(),
            value: None,
        }
    }
}

impl<'a, 'de> de::Deserializer<'de> for &'a mut Deserializer<'de> {
    type Error = Error;

    fn deserialize_any<V>(self, visitor: V) -> Result<V::Value, Self::Error>
    where
        V: Visitor<'de>,
    {
        match *self.input {
            Value::Null => visitor.visit_unit(),
            Value::Boolean(b) => visitor.visit_bool(b),
            Value::Int(i) => visitor.visit_i32(i),
            Value::Long(i) => visitor.visit_i64(i),
            Value::Float(x) => visitor.visit_f32(x),
            Value::Double(x) => visitor.visit_f64(x),
            _ => Err(Error::custom("incorrect value")),
        }
    }

    forward_to_deserialize_any! {
        bool i8 i16 i32 i64 u8 u16 u32 u64 f32 f64
    }

    fn deserialize_char<V>(self, _: V) -> Result<V::Value, Self::Error>
    where
        V: Visitor<'de>,
    {
        Err(Error::custom("avro does not support char"))
    }

    fn deserialize_str<V>(self, visitor: V) -> Result<V::Value, Self::Error>
    where
        V: Visitor<'de>,
    {
        match *self.input {
            Value::String(ref s) => visitor.visit_str(s),
            Value::Bytes(ref bytes) | Value::Fixed(_, ref bytes) => ::std::str::from_utf8(bytes)
                .map_err(|e| Error::custom(e.description()))
                .and_then(|s| visitor.visit_str(s)),
            _ => Err(Error::custom("not a string|bytes|fixed")),
        }
    }

    fn deserialize_string<V>(self, visitor: V) -> Result<V::Value, Self::Error>
    where
        V: Visitor<'de>,
    {
        match *self.input {
            Value::String(ref s) => visitor.visit_string(s.to_owned()),
            Value::Bytes(ref bytes) | Value::Fixed(_, ref bytes) => {
                String::from_utf8(bytes.to_owned())
                    .map_err(|e| Error::custom(e.description()))
                    .and_then(|s| visitor.visit_string(s))
            },
            _ => Err(Error::custom("not a string|bytes|fixed")),
        }
    }

    fn deserialize_bytes<V>(self, visitor: V) -> Result<V::Value, Self::Error>
    where
        V: Visitor<'de>,
    {
        match *self.input {
            Value::String(ref s) => visitor.visit_bytes(s.as_bytes()),
            Value::Bytes(ref bytes) | Value::Fixed(_, ref bytes) => visitor.visit_bytes(bytes),
            _ => Err(Error::custom("not a string|bytes|fixed")),
        }
    }

    fn deserialize_byte_buf<V>(self, visitor: V) -> Result<V::Value, Self::Error>
    where
        V: Visitor<'de>,
    {
        match *self.input {
            Value::String(ref s) => visitor.visit_byte_buf(s.clone().into_bytes()),
            Value::Bytes(ref bytes) | Value::Fixed(_, ref bytes) => {
                visitor.visit_byte_buf(bytes.to_owned())
            },
            _ => Err(Error::custom("not a string|bytes|fixed")),
        }
    }

    fn deserialize_option<V>(self, visitor: V) -> Result<V::Value, Self::Error>
    where
        V: Visitor<'de>,
    {
        match *self.input {
            Value::Union(ref inner) if inner.as_ref() == &Value::Null => visitor.visit_none(),
            Value::Union(ref inner) => visitor.visit_some(&mut Deserializer::new(inner)),
<<<<<<< HEAD
            // Value::Union(None) => visitor.visit_none(),
=======
>>>>>>> e35eb562
            _ => Err(Error::custom("not a union")),
        }
    }

    fn deserialize_unit<V>(self, visitor: V) -> Result<V::Value, Self::Error>
    where
        V: Visitor<'de>,
    {
        match *self.input {
            Value::Null => visitor.visit_unit(),
            _ => Err(Error::custom("not a null")),
        }
    }

    fn deserialize_unit_struct<V>(
        self,
        _: &'static str,
        visitor: V,
    ) -> Result<V::Value, Self::Error>
    where
        V: Visitor<'de>,
    {
        self.deserialize_unit(visitor)
    }

    fn deserialize_newtype_struct<V>(
        self,
        _: &'static str,
        visitor: V,
    ) -> Result<V::Value, Self::Error>
    where
        V: Visitor<'de>,
    {
        visitor.visit_newtype_struct(self)
    }

    fn deserialize_seq<V>(self, visitor: V) -> Result<V::Value, Self::Error>
    where
        V: Visitor<'de>,
    {
        match *self.input {
            Value::Array(ref items) => visitor.visit_seq(SeqDeserializer::new(items)),
            _ => Err(Error::custom("not an array")),
        }
    }

    fn deserialize_tuple<V>(self, _: usize, visitor: V) -> Result<V::Value, Self::Error>
    where
        V: Visitor<'de>,
    {
        self.deserialize_seq(visitor)
    }

    fn deserialize_tuple_struct<V>(
        self,
        _: &'static str,
        _: usize,
        visitor: V,
    ) -> Result<V::Value, Self::Error>
    where
        V: Visitor<'de>,
    {
        self.deserialize_seq(visitor)
    }

    fn deserialize_map<V>(self, visitor: V) -> Result<V::Value, Self::Error>
    where
        V: Visitor<'de>,
    {
        match *self.input {
            Value::Map(ref items) => visitor.visit_map(MapDeserializer::new(items)),
            _ => Err(Error::custom("not a map")),
        }
    }

    fn deserialize_struct<V>(
        self,
        _: &'static str,
        _: &'static [&'static str],
        visitor: V,
    ) -> Result<V::Value, Self::Error>
    where
        V: Visitor<'de>,
    {
        match *self.input {
            Value::Record(ref fields) => visitor.visit_map(StructDeserializer::new(fields)),
            _ => Err(Error::custom("not a record")),
        }
    }

    fn deserialize_enum<V>(
        self,
        _: &'static str,
        _variants: &'static [&'static str],
        _visitor: V,
    ) -> Result<V::Value, Self::Error>
    where
        V: Visitor<'de>,
    {
        match *self.input {
            // &Value::Enum(i) => ,  TODO
            _ => Err(Error::custom("not an enum")),
        }
    }

    fn deserialize_identifier<V>(self, visitor: V) -> Result<V::Value, Self::Error>
    where
        V: Visitor<'de>,
    {
        self.deserialize_str(visitor)
    }

    fn deserialize_ignored_any<V>(self, visitor: V) -> Result<V::Value, Self::Error>
    where
        V: Visitor<'de>,
    {
        self.deserialize_any(visitor)
    }
}

impl<'de> de::SeqAccess<'de> for SeqDeserializer<'de> {
    type Error = Error;

    fn next_element_seed<T>(&mut self, seed: T) -> Result<Option<T::Value>, Self::Error>
    where
        T: DeserializeSeed<'de>,
    {
        match self.input.next() {
            Some(item) => seed.deserialize(&mut Deserializer::new(&item)).map(Some),
            None => Ok(None),
        }
    }
}

impl<'de> de::MapAccess<'de> for MapDeserializer<'de> {
    type Error = Error;

    fn next_key_seed<K>(&mut self, seed: K) -> Result<Option<K::Value>, Self::Error>
    where
        K: DeserializeSeed<'de>,
    {
        match self.input_keys.next() {
            Some(ref key) => {
                seed.deserialize(StringDeserializer {
                    input: (*key).clone(),
                }).map(Some)
            },
            None => Ok(None),
        }
    }

    fn next_value_seed<V>(&mut self, seed: V) -> Result<V::Value, Self::Error>
    where
        V: DeserializeSeed<'de>,
    {
        match self.input_values.next() {
            Some(ref value) => seed.deserialize(&mut Deserializer::new(value)),
            None => Err(Error::custom("should not happen - too many values")),
        }
    }
}

impl<'de> de::MapAccess<'de> for StructDeserializer<'de> {
    type Error = Error;

    fn next_key_seed<K>(&mut self, seed: K) -> Result<Option<K::Value>, Self::Error>
    where
        K: DeserializeSeed<'de>,
    {
        match self.input.next() {
            Some(item) => {
                let (ref field, ref value) = *item;
                self.value = Some(value);
                seed.deserialize(StringDeserializer {
                    input: field.clone(),
                }).map(Some)
            },
            None => Ok(None),
        }
    }

    fn next_value_seed<V>(&mut self, seed: V) -> Result<V::Value, Self::Error>
    where
        V: DeserializeSeed<'de>,
    {
        match self.value.take() {
            Some(value) => seed.deserialize(&mut Deserializer::new(value)),
            None => Err(Error::custom("should not happen - too many values")),
        }
    }
}

struct StringDeserializer {
    input: String,
}

impl<'de> de::Deserializer<'de> for StringDeserializer {
    type Error = Error;

    fn deserialize_any<V>(self, visitor: V) -> Result<V::Value, Self::Error>
    where
        V: Visitor<'de>,
    {
        visitor.visit_string(self.input)
    }

    forward_to_deserialize_any! {
        bool u8 u16 u32 u64 i8 i16 i32 i64 f32 f64 char str string unit option
        seq bytes byte_buf map unit_struct newtype_struct
        tuple_struct struct tuple enum identifier ignored_any
    }
}

/// Interpret a `Value` as an instance of type `D`.
///
/// This conversion can fail if the structure of the `Value` does not match the
/// structure expected by `D`.
pub fn from_value<'de, D: Deserialize<'de>>(value: &'de Value) -> Result<D, Error> {
    let mut de = Deserializer::new(value);
    D::deserialize(&mut de)
}<|MERGE_RESOLUTION|>--- conflicted
+++ resolved
@@ -174,10 +174,6 @@
         match *self.input {
             Value::Union(ref inner) if inner.as_ref() == &Value::Null => visitor.visit_none(),
             Value::Union(ref inner) => visitor.visit_some(&mut Deserializer::new(inner)),
-<<<<<<< HEAD
-            // Value::Union(None) => visitor.visit_none(),
-=======
->>>>>>> e35eb562
             _ => Err(Error::custom("not a union")),
         }
     }
@@ -320,11 +316,10 @@
         K: DeserializeSeed<'de>,
     {
         match self.input_keys.next() {
-            Some(ref key) => {
-                seed.deserialize(StringDeserializer {
+            Some(ref key) => seed
+                .deserialize(StringDeserializer {
                     input: (*key).clone(),
-                }).map(Some)
-            },
+                }).map(Some),
             None => Ok(None),
         }
     }
