--- conflicted
+++ resolved
@@ -288,15 +288,11 @@
                 String::from_utf8(bytes.to_owned())
                     .map_err(|e| Error::custom(e.description()))
                     .and_then(|s| visitor.visit_string(s))
-<<<<<<< HEAD
             },
             Value::Union(ref x) => match **x {
                 Value::String(ref s) => visitor.visit_string(s.to_owned()),
                 _ => Err(Error::custom("not a string|bytes|fixed")),
             },
-=======
-            }
->>>>>>> 7c725541
             _ => Err(Error::custom("not a string|bytes|fixed")),
         }
     }
@@ -520,11 +516,7 @@
                     input: field.clone(),
                 })
                 .map(Some)
-<<<<<<< HEAD
             },
-=======
-            }
->>>>>>> 7c725541
             None => Ok(None),
         }
     }
