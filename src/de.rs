--- conflicted
+++ resolved
@@ -253,23 +253,12 @@
     {
         match &*self.input {
             Value::Null => visitor.visit_unit(),
-<<<<<<< HEAD
-            Value::Boolean(b) => visitor.visit_bool(*b),
+            Value::Boolean(b) => visitor.visit_bool(b),
             Value::Int(i) | Value::Date(i) | Value::TimeMillis(i) => visitor.visit_i32(*i),
             Value::Long(i)
             | Value::TimeMicros(i)
             | Value::TimestampMillis(i)
             | Value::TimestampMicros(i) => visitor.visit_i64(*i),
-            Value::Float(x) => visitor.visit_f32(*x),
-            Value::Double(x) => visitor.visit_f64(*x),
-            value => Err(Error::custom(format!(
-                "incorrect value of type: {:?}",
-                crate::schema::SchemaKind::from(value)
-            ))),
-=======
-            Value::Boolean(b) => visitor.visit_bool(b),
-            Value::Int(i) => visitor.visit_i32(i),
-            Value::Long(i) => visitor.visit_i64(i),
             Value::Float(x) => visitor.visit_f32(x),
             Value::Double(x) => visitor.visit_f64(x),
             Value::Union(ref x) => match **x {
@@ -283,8 +272,10 @@
             },
             Value::Record(ref fields) => visitor.visit_map(StructDeserializer::new(fields)),
             Value::Array(ref fields) => visitor.visit_seq(SeqDeserializer::new(fields)),
-            _ => Err(Error::custom("incorrect value")),
->>>>>>> 4e89943c
+            value => Err(Error::custom(format!(
+                "incorrect value of type: {:?}",
+                crate::schema::SchemaKind::from(value)
+            ))),
         }
     }
 
@@ -593,66 +584,12 @@
 /// This conversion can fail if the structure of the `Value` does not match the
 /// structure expected by `D`.
 pub fn from_value<'de, D: Deserialize<'de>>(value: &'de Value) -> Result<D, Error> {
-<<<<<<< HEAD
-    let mut de = Deserializer::new(value);
-    D::deserialize(&mut de)
-=======
     let de = Deserializer::new(value);
     D::deserialize(&de)
->>>>>>> 4e89943c
 }
 
 #[cfg(test)]
 mod tests {
-<<<<<<< HEAD
-    use crate::types::Value;
-
-    type TestResult<T> = Result<T, Box<dyn std::error::Error>>;
-
-    #[test]
-    fn test_date() -> TestResult<()> {
-        let raw_value = 1;
-        let value = Value::Date(raw_value);
-        let result = crate::from_value::<i32>(&value)?;
-        assert_eq!(result, raw_value);
-        Ok(())
-    }
-
-    #[test]
-    fn test_time_millis() -> TestResult<()> {
-        let raw_value = 1;
-        let value = Value::TimeMillis(raw_value);
-        let result = crate::from_value::<i32>(&value)?;
-        assert_eq!(result, raw_value);
-        Ok(())
-    }
-
-    #[test]
-    fn test_time_micros() -> TestResult<()> {
-        let raw_value = 1;
-        let value = Value::TimeMicros(raw_value);
-        let result = crate::from_value::<i64>(&value)?;
-        assert_eq!(result, raw_value);
-        Ok(())
-    }
-
-    #[test]
-    fn test_timestamp_millis() -> TestResult<()> {
-        let raw_value = 1;
-        let value = Value::TimestampMillis(raw_value);
-        let result = crate::from_value::<i64>(&value)?;
-        assert_eq!(result, raw_value);
-        Ok(())
-    }
-
-    #[test]
-    fn test_timestamp_micros() -> TestResult<()> {
-        let raw_value = 1;
-        let value = Value::TimestampMicros(raw_value);
-        let result = crate::from_value::<i64>(&value)?;
-        assert_eq!(result, raw_value);
-        Ok(())
-=======
     use super::*;
     use serde::Serialize;
 
@@ -903,6 +840,57 @@
             final_value, expected,
             "error serializing tuple external enum(union)"
         );
->>>>>>> 4e89943c
+    }
+}
+
+#[cfg(test)]
+mod tests {
+    use crate::types::Value;
+
+    type TestResult<T> = Result<T, Box<dyn std::error::Error>>;
+
+    #[test]
+    fn test_date() -> TestResult<()> {
+        let raw_value = 1;
+        let value = Value::Date(raw_value);
+        let result = crate::from_value::<i32>(&value)?;
+        assert_eq!(result, raw_value);
+        Ok(())
+    }
+
+    #[test]
+    fn test_time_millis() -> TestResult<()> {
+        let raw_value = 1;
+        let value = Value::TimeMillis(raw_value);
+        let result = crate::from_value::<i32>(&value)?;
+        assert_eq!(result, raw_value);
+        Ok(())
+    }
+
+    #[test]
+    fn test_time_micros() -> TestResult<()> {
+        let raw_value = 1;
+        let value = Value::TimeMicros(raw_value);
+        let result = crate::from_value::<i64>(&value)?;
+        assert_eq!(result, raw_value);
+        Ok(())
+    }
+
+    #[test]
+    fn test_timestamp_millis() -> TestResult<()> {
+        let raw_value = 1;
+        let value = Value::TimestampMillis(raw_value);
+        let result = crate::from_value::<i64>(&value)?;
+        assert_eq!(result, raw_value);
+        Ok(())
+    }
+
+    #[test]
+    fn test_timestamp_micros() -> TestResult<()> {
+        let raw_value = 1;
+        let value = Value::TimestampMicros(raw_value);
+        let result = crate::from_value::<i64>(&value)?;
+        assert_eq!(result, raw_value);
+        Ok(())
     }
 }