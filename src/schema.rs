--- conflicted
+++ resolved
@@ -1,4 +1,5 @@
 //! Logic for parsing and interacting with schemas in Avro format.
+use crate::errors::{AvroResult, Error};
 use crate::types;
 use crate::util::MapHelper;
 use digest::Digest;
@@ -7,19 +8,12 @@
     Deserialize, Serialize, Serializer,
 };
 use serde_json::{Map, Value};
-<<<<<<< HEAD
-
-use crate::errors::{AvroResult, Error};
-use crate::types;
-use crate::util::MapHelper;
-=======
 use std::borrow::Cow;
 use std::collections::HashMap;
 use std::convert::TryInto;
 use std::fmt;
 use std::str::FromStr;
 use strum_macros::EnumString;
->>>>>>> 72c0ffc9
 
 /// Represents an Avro schema fingerprint
 /// More information about Avro schema fingerprints can be found in the
