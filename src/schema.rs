//! Logic for parsing and interacting with schemas in Avro format.
use std::borrow::Cow;
use std::collections::HashMap;
use std::fmt;

use digest::Digest;
use failure::{Error, Fail};
use serde::{
    ser::{SerializeMap, SerializeSeq},
    Deserialize, Serialize, Serializer,
};
use serde_json::{self, Map, Value};

use crate::types;
use crate::util::MapHelper;

/// Describes errors happened while parsing Avro schemas.
#[derive(Fail, Debug)]
#[fail(display = "Failed to parse schema: {}", _0)]
pub struct ParseSchemaError(String);

impl ParseSchemaError {
    pub fn new<S>(msg: S) -> ParseSchemaError
    where
        S: Into<String>,
    {
        ParseSchemaError(msg.into())
    }
}

/// Represents an Avro schema fingerprint
/// More information about Avro schema fingerprints can be found in the
/// [Avro Schema Fingerprint documentation](https://avro.apache.org/docs/current/spec.html#schema_fingerprints)
pub struct SchemaFingerprint {
    pub bytes: Vec<u8>,
}

impl fmt::Display for SchemaFingerprint {
    fn fmt(&self, f: &mut fmt::Formatter) -> fmt::Result {
        write!(
            f,
            "{}",
            self.bytes
                .iter()
                .map(|byte| format!("{:02x}", byte))
                .collect::<Vec<String>>()
                .join("")
        )
    }
}

/// Represents any valid Avro schema
/// More information about Avro schemas can be found in the
/// [Avro Specification](https://avro.apache.org/docs/current/spec.html#schemas)
#[derive(Clone, Debug)]
pub enum Schema {
    /// A `null` Avro schema.
    Null,
    /// A `boolean` Avro schema.
    Boolean,
    /// An `int` Avro schema.
    Int,
    /// A `long` Avro schema.
    Long,
    /// A `float` Avro schema.
    Float,
    /// A `double` Avro schema.
    Double,
    /// A `bytes` Avro schema.
    /// `Bytes` represents a sequence of 8-bit unsigned bytes.
    Bytes,
    /// A `string` Avro schema.
    /// `String` represents a unicode character sequence.
    String,
    /// A `array` Avro schema. Avro arrays are required to have the same type for each element.
    /// This variant holds the `Schema` for the array element type.
    Array(Box<Schema>),
    /// A `map` Avro schema.
    /// `Map` holds a pointer to the `Schema` of its values, which must all be the same schema.
    /// `Map` keys are assumed to be `string`.
    Map(Box<Schema>),
    /// A `union` Avro schema.
    Union(UnionSchema),
    /// A `record` Avro schema.
    ///
    /// The `lookup` table maps field names to their position in the `Vec`
    /// of `fields`.
    Record {
        name: Name,
        doc: Documentation,
        fields: Vec<RecordField>,
        lookup: HashMap<String, usize>,
    },
    /// An `enum` Avro schema.
    Enum {
        name: Name,
        doc: Documentation,
        symbols: Vec<String>,
    },
    /// A `fixed` Avro schema.
    Fixed {
        name: Name,
        size: usize,
    },
    // TODO (JAB): Implement eventually
    // /// Logical type which represents `Decimal` values. The underlying type is serialized and
    // /// deserialized as `Schema::Bytes` or `Schema::Fixed`. `scale` defaults to 0 and `precision`
    // /// ...
    // Decimal {
    //     scale: usize,
    //     precision: usize,
    // },
    /// Logical type which represents the number of days since the unix epoch.
    /// Serialization format is `Schema::Int`.
    Date,
    TimeMillis,
    TimeMicros,
    TimestampMillis,
    TimestampMicros,
    // Duration,
}

impl PartialEq for Schema {
    /// Assess equality of two `Schema` based on [Parsing Canonical Form].
    ///
    /// [Parsing Canonical Form]:
    /// https://avro.apache.org/docs/1.8.2/spec.html#Parsing+Canonical+Form+for+Schemas
    fn eq(&self, other: &Self) -> bool {
        self.canonical_form() == other.canonical_form()
    }
}

impl Eq for Schema {}

/// This type is used to simplify enum variant comparison between `Schema` and `types::Value`.
/// It may have utility as part of the public API, but defining as `pub(crate)` for now.
///
/// **NOTE** This type was introduced due to a limitation of `mem::discriminant` requiring a _value_
/// be constructed in order to get the discriminant, which makes it difficult to implement a
/// function that maps from `Discriminant<Schema> -> Discriminant<Value>`. Conversion into this
/// intermediate type should be especially fast, as the number of enum variants is small, which
/// _should_ compile into a jump-table for the conversion.
#[derive(Debug, Clone, Copy, PartialEq, Eq, Hash)]
pub(crate) enum SchemaKind {
    Null,
    Boolean,
    Int,
    Long,
    Float,
    Double,
    Bytes,
    String,
    Array,
    Map,
    Union,
    Record,
    Enum,
    Fixed,
    // Decimal,
    Date,
    TimeMillis,
    TimeMicros,
    TimestampMillis,
    TimestampMicros,
}

impl<'a> From<&'a Schema> for SchemaKind {
    #[inline(always)]
    fn from(schema: &'a Schema) -> SchemaKind {
        // NOTE: I _believe_ this will always be fast as it should convert into a jump table.
        match schema {
            Schema::Null => SchemaKind::Null,
            Schema::Boolean => SchemaKind::Boolean,
            Schema::Int => SchemaKind::Int,
            Schema::Long => SchemaKind::Long,
            Schema::Float => SchemaKind::Float,
            Schema::Double => SchemaKind::Double,
            Schema::Bytes => SchemaKind::Bytes,
            Schema::String => SchemaKind::String,
            Schema::Array(_) => SchemaKind::Array,
            Schema::Map(_) => SchemaKind::Map,
            Schema::Union(_) => SchemaKind::Union,
            Schema::Record { .. } => SchemaKind::Record,
            Schema::Enum { .. } => SchemaKind::Enum,
            Schema::Fixed { .. } => SchemaKind::Fixed,
            Schema::Date => SchemaKind::Date,
            Schema::TimeMillis => SchemaKind::TimeMillis,
            Schema::TimeMicros => SchemaKind::TimeMicros,
            Schema::TimestampMillis => SchemaKind::TimestampMillis,
            Schema::TimestampMicros => SchemaKind::TimestampMicros,
        }
    }
}

impl<'a> From<&'a types::Value> for SchemaKind {
    #[inline(always)]
    fn from(value: &'a types::Value) -> SchemaKind {
        use self::types::Value;
        match value {
            Value::Null => SchemaKind::Null,
            Value::Boolean(_) => SchemaKind::Boolean,
            Value::Int(_) => SchemaKind::Int,
            Value::Long(_) => SchemaKind::Long,
            Value::Float(_) => SchemaKind::Float,
            Value::Double(_) => SchemaKind::Double,
            Value::Bytes(_) => SchemaKind::Bytes,
            Value::String(_) => SchemaKind::String,
            Value::Array(_) => SchemaKind::Array,
            Value::Map(_) => SchemaKind::Map,
            Value::Union(_) => SchemaKind::Union,
            Value::Record(_) => SchemaKind::Record,
            Value::Enum(_, _) => SchemaKind::Enum,
            Value::Fixed(_, _) => SchemaKind::Fixed,
            Value::Date(_) => SchemaKind::Date,
            Value::TimeMillis(_) => SchemaKind::TimeMillis,
            Value::TimeMicros(_) => SchemaKind::TimeMicros,
            Value::TimestampMillis(_) => SchemaKind::TimestampMillis,
            Value::TimestampMicros(_) => SchemaKind::TimestampMicros,
        }
    }
}

/// Represents names for `record`, `enum` and `fixed` Avro schemas.
///
/// Each of these `Schema`s have a `fullname` composed of two parts:
///   * a name
///   * a namespace
///
/// `aliases` can also be defined, to facilitate schema evolution.
///
/// More information about schema names can be found in the
/// [Avro specification](https://avro.apache.org/docs/current/spec.html#names)
#[derive(Clone, Debug, PartialEq, Deserialize)]
pub struct Name {
    pub name: String,
    pub namespace: Option<String>,
    pub aliases: Option<Vec<String>>,
}

/// Represents documentation for complex Avro schemas.
pub type Documentation = Option<String>;

impl Name {
    /// Create a new `Name`.
    /// No `namespace` nor `aliases` will be defined.
    pub fn new(name: &str) -> Name {
        Name {
            name: name.to_owned(),
            namespace: None,
            aliases: None,
        }
    }

    /// Parse a `serde_json::Value` into a `Name`.
    fn parse(complex: &Map<String, Value>) -> Result<Self, Error> {
        let name = complex
            .name()
            .ok_or_else(|| ParseSchemaError::new("No `name` field"))?;

        let namespace = complex.string("namespace");

        let aliases: Option<Vec<String>> = complex
            .get("aliases")
            .and_then(|aliases| aliases.as_array())
            .and_then(|aliases| {
                aliases
                    .iter()
                    .map(|alias| alias.as_str())
                    .map(|alias| alias.map(|a| a.to_string()))
                    .collect::<Option<_>>()
            });

        Ok(Name {
            name,
            namespace,
            aliases,
        })
    }

    /// Return the `fullname` of this `Name`
    ///
    /// More information about fullnames can be found in the
    /// [Avro specification](https://avro.apache.org/docs/current/spec.html#names)
    pub fn fullname(&self, default_namespace: Option<&str>) -> String {
        if self.name.contains('.') {
            self.name.clone()
        } else {
            let namespace = self
                .namespace
                .as_ref()
                .map(|s| s.as_ref())
                .or(default_namespace);

            match namespace {
                Some(ref namespace) => format!("{}.{}", namespace, self.name),
                None => self.name.clone(),
            }
        }
    }
}

/// Represents a `field` in a `record` Avro schema.
#[derive(Clone, Debug, PartialEq)]
pub struct RecordField {
    /// Name of the field.
    pub name: String,
    /// Documentation of the field.
    pub doc: Documentation,
    /// Default value of the field.
    /// This value will be used when reading Avro datum if schema resolution
    /// is enabled.
    pub default: Option<Value>,
    /// Schema of the field.
    pub schema: Schema,
    /// Order of the field.
    ///
    /// **NOTE** This currently has no effect.
    pub order: RecordFieldOrder,
    /// Position of the field in the list of `field` of its parent `Schema`
    pub position: usize,
}

/// Represents any valid order for a `field` in a `record` Avro schema.
#[derive(Clone, Debug, PartialEq)]
pub enum RecordFieldOrder {
    Ascending,
    Descending,
    Ignore,
}

impl RecordField {
    /// Parse a `serde_json::Value` into a `RecordField`.
    fn parse(field: &Map<String, Value>, position: usize) -> Result<Self, Error> {
        let name = field
            .name()
            .ok_or_else(|| ParseSchemaError::new("No `name` in record field"))?;

        // TODO: "type" = "<record name>"
        let schema = field
            .get("type")
            .ok_or_else(|| ParseSchemaError::new("No `type` in record field").into())
            .and_then(|type_| Schema::parse(type_))?;

        let default = field.get("default").cloned();

        let order = field
            .get("order")
            .and_then(|order| order.as_str())
            .and_then(|order| match order {
                "ascending" => Some(RecordFieldOrder::Ascending),
                "descending" => Some(RecordFieldOrder::Descending),
                "ignore" => Some(RecordFieldOrder::Ignore),
                _ => None,
            })
            .unwrap_or_else(|| RecordFieldOrder::Ascending);

        Ok(RecordField {
            name,
            doc: field.doc(),
            default,
            schema,
            order,
            position,
        })
    }
}

#[derive(Debug, Clone)]
pub struct UnionSchema {
    schemas: Vec<Schema>,
    // Used to ensure uniqueness of schema inputs, and provide constant time finding of the
    // schema index given a value.
    // **NOTE** that this approach does not work for named types, and will have to be modified
    // to support that. A simple solution is to also keep a mapping of the names used.
    variant_index: HashMap<SchemaKind, usize>,
}

impl UnionSchema {
    pub(crate) fn new(schemas: Vec<Schema>) -> Result<Self, Error> {
        let mut vindex = HashMap::new();
        for (i, schema) in schemas.iter().enumerate() {
            if let Schema::Union(_) = schema {
                Err(ParseSchemaError::new(
                    "Unions may not directly contain a union",
                ))?;
            }
            let kind = SchemaKind::from(schema);
            if vindex.insert(kind, i).is_some() {
                Err(ParseSchemaError::new(
                    "Unions cannot contain duplicate types",
                ))?;
            }
        }
        Ok(UnionSchema {
            schemas,
            variant_index: vindex,
        })
    }

    /// Returns a slice to all variants of this schema.
    pub fn variants(&self) -> &[Schema] {
        &self.schemas
    }

    /// Returns true if the first variant of this `UnionSchema` is `Null`.
    pub fn is_nullable(&self) -> bool {
        !self.schemas.is_empty() && self.schemas[0] == Schema::Null
    }

    /// Optionally returns a reference to the schema matched by this value, as well as its position
    /// within this union.
    pub fn find_schema(&self, value: &crate::types::Value) -> Option<(usize, &Schema)> {
        let kind = SchemaKind::from(value);
        self.variant_index
            .get(&kind)
            .cloned()
            .map(|i| (i, &self.schemas[i]))
    }
}

// No need to compare variant_index, it is derivative of schemas.
impl PartialEq for UnionSchema {
    fn eq(&self, other: &UnionSchema) -> bool {
        self.schemas.eq(&other.schemas)
    }
}

impl Schema {
    /// Create a `Schema` from a string representing a JSON Avro schema.
    pub fn parse_str(input: &str) -> Result<Self, Error> {
        // TODO: (#82) this should be a ParseSchemaError wrapping the JSON error
        let value = serde_json::from_str(input)?;
        Self::parse(&value)
    }

    /// Create a `Schema` from a `serde_json::Value` representing a JSON Avro
    /// schema.
    pub fn parse(value: &Value) -> Result<Self, Error> {
        match *value {
            Value::String(ref t) => Schema::parse_primitive(t.as_str()),
            Value::Object(ref data) => Schema::parse_complex(data),
            Value::Array(ref data) => Schema::parse_union(data),
            _ => Err(ParseSchemaError::new("Must be a JSON string, object or array").into()),
        }
    }

    /// Converts `self` into its [Parsing Canonical Form].
    ///
    /// [Parsing Canonical Form]:
    /// https://avro.apache.org/docs/1.8.2/spec.html#Parsing+Canonical+Form+for+Schemas
    pub fn canonical_form(&self) -> String {
        let json = serde_json::to_value(self).unwrap();
        parsing_canonical_form(&json)
    }

    /// Generate [fingerprint] of Schema's [Parsing Canonical Form].
    ///
    /// [Parsing Canonical Form]:
    /// https://avro.apache.org/docs/1.8.2/spec.html#Parsing+Canonical+Form+for+Schemas
    /// [fingerprint]:
    /// https://avro.apache.org/docs/current/spec.html#schema_fingerprints
    pub fn fingerprint<D: Digest>(&self) -> SchemaFingerprint {
        let mut d = D::new();
        d.input(self.canonical_form());
        SchemaFingerprint {
            bytes: d.result().to_vec(),
        }
    }

    /// Parse a `serde_json::Value` representing a primitive Avro type into a
    /// `Schema`.
    fn parse_primitive(primitive: &str) -> Result<Self, Error> {
        match primitive {
            "null" => Ok(Schema::Null),
            "boolean" => Ok(Schema::Boolean),
            "int" => Ok(Schema::Int),
            "long" => Ok(Schema::Long),
            "double" => Ok(Schema::Double),
            "float" => Ok(Schema::Float),
            "bytes" => Ok(Schema::Bytes),
            "string" => Ok(Schema::String),
            other => Err(ParseSchemaError::new(format!("Unknown type: {}", other)).into()),
        }
    }

    /// Parse a `serde_json::Value` representing a complex Avro type into a
    /// `Schema`.
    ///
    /// Avro supports "recursive" definition of types.
    /// e.g: {"type": {"type": "string"}}
    fn parse_complex(complex: &Map<String, Value>) -> Result<Self, Error> {
        fn logical_verify_type(complex: &Map<String, Value>, t: &str) -> Result<(), Error> {
            match complex.get("type") {
                Some(&Value::String(ref a)) if a == t => Ok(()),
                Some(&Value::String(ref a)) => Err(ParseSchemaError::new(format!(
                    "Unexpected `type` ({}) variant for logicalType",
                    a
                )))?,
                _ => Err(ParseSchemaError::new(
                    "Unexpected type variant for logicalType",
                ))?,
            }
        }
        match complex.get("logicalType") {
            Some(&Value::String(ref t)) => match t.as_str() {
                "decimal" => unimplemented!("TODO - XXX `decimal` logicalType"),
                "date" => {
                    logical_verify_type(complex, "int")?;
                    return Ok(Schema::Date);
                }
                "time-millis" => {
                    logical_verify_type(complex, "int")?;
                    return Ok(Schema::TimeMillis);
                }
                "time-micros" => {
                    logical_verify_type(complex, "long")?;
                    return Ok(Schema::TimeMicros);
                }
                "timestamp-millis" => {
                    logical_verify_type(complex, "long")?;
                    return Ok(Schema::TimestampMillis);
                }
                "timestamp-micros" => {
                    logical_verify_type(complex, "long")?;
                    return Ok(Schema::TimestampMicros);
                }
                // In this case, of an unknown logical type, we just pass through to the underlying
                // type.
                _ => {}
            },
            // The spec says to ignore invalid logical types and just continue through to the
            // underlying type - It is unclear whether that applies to this case or not, where the
            // `logicalType` is not a string.
            Some(_) => Err(ParseSchemaError::new("logicalType must be a string"))?,
            _ => {}
        }
        match complex.get("type") {
            Some(&Value::String(ref t)) => match t.as_str() {
                "record" => Schema::parse_record(complex),
                "enum" => Schema::parse_enum(complex),
                "array" => Schema::parse_array(complex),
                "map" => Schema::parse_map(complex),
                "fixed" => Schema::parse_fixed(complex),
                other => Schema::parse_primitive(other),
            },
            Some(&Value::Object(ref data)) => match data.get("type") {
                Some(ref value) => Schema::parse(value),
                None => Err(
                    ParseSchemaError::new(format!("Unknown complex type: {:?}", complex)).into(),
                ),
            },
            _ => Err(ParseSchemaError::new("No `type` in complex type").into()),
        }
    }

    /// Parse a `serde_json::Value` representing a Avro record type into a
    /// `Schema`.
    fn parse_record(complex: &Map<String, Value>) -> Result<Self, Error> {
        let name = Name::parse(complex)?;

        let mut lookup = HashMap::new();

        let fields: Vec<RecordField> = complex
            .get("fields")
            .and_then(|fields| fields.as_array())
            .ok_or_else(|| ParseSchemaError::new("No `fields` in record").into())
            .and_then(|fields| {
                fields
                    .iter()
                    .filter_map(|field| field.as_object())
                    .enumerate()
                    .map(|(position, field)| RecordField::parse(field, position))
                    .collect::<Result<_, _>>()
            })?;

        for field in &fields {
            lookup.insert(field.name.clone(), field.position);
        }

        Ok(Schema::Record {
            name,
            doc: complex.doc(),
            fields,
            lookup,
        })
    }

    /// Parse a `serde_json::Value` representing a Avro enum type into a
    /// `Schema`.
    fn parse_enum(complex: &Map<String, Value>) -> Result<Self, Error> {
        let name = Name::parse(complex)?;

        let symbols = complex
            .get("symbols")
            .and_then(|v| v.as_array())
            .ok_or_else(|| ParseSchemaError::new("No `symbols` field in enum"))
            .and_then(|symbols| {
                symbols
                    .iter()
                    .map(|symbol| symbol.as_str().map(|s| s.to_string()))
                    .collect::<Option<_>>()
                    .ok_or_else(|| ParseSchemaError::new("Unable to parse `symbols` in enum"))
            })?;

        Ok(Schema::Enum {
            name,
            doc: complex.doc(),
            symbols,
        })
    }

    /// Parse a `serde_json::Value` representing a Avro array type into a
    /// `Schema`.
    fn parse_array(complex: &Map<String, Value>) -> Result<Self, Error> {
        complex
            .get("items")
            .ok_or_else(|| ParseSchemaError::new("No `items` in array").into())
            .and_then(|items| Schema::parse(items))
            .map(|schema| Schema::Array(Box::new(schema)))
    }

    /// Parse a `serde_json::Value` representing a Avro map type into a
    /// `Schema`.
    fn parse_map(complex: &Map<String, Value>) -> Result<Self, Error> {
        complex
            .get("values")
            .ok_or_else(|| ParseSchemaError::new("No `values` in map").into())
            .and_then(|items| Schema::parse(items))
            .map(|schema| Schema::Map(Box::new(schema)))
    }

    /// Parse a `serde_json::Value` representing a Avro union type into a
    /// `Schema`.
    fn parse_union(items: &[Value]) -> Result<Self, Error> {
        items
            .iter()
            .map(Schema::parse)
            .collect::<Result<Vec<_>, _>>()
            .and_then(|schemas| Ok(Schema::Union(UnionSchema::new(schemas)?)))
    }

    /// Parse a `serde_json::Value` representing a Avro fixed type into a
    /// `Schema`.
    fn parse_fixed(complex: &Map<String, Value>) -> Result<Self, Error> {
        let name = Name::parse(complex)?;

        let size = complex
            .get("size")
            .and_then(|v| v.as_i64())
            .ok_or_else(|| ParseSchemaError::new("No `size` in fixed"))?;

        Ok(Schema::Fixed {
            name,
            size: size as usize,
        })
    }
}

impl Serialize for Schema {
    fn serialize<S>(&self, serializer: S) -> Result<S::Ok, S::Error>
    where
        S: Serializer,
    {
        match *self {
            Schema::Null => serializer.serialize_str("null"),
            Schema::Boolean => serializer.serialize_str("boolean"),
            Schema::Int => serializer.serialize_str("int"),
            Schema::Long => serializer.serialize_str("long"),
            Schema::Float => serializer.serialize_str("float"),
            Schema::Double => serializer.serialize_str("double"),
            Schema::Bytes => serializer.serialize_str("bytes"),
            Schema::String => serializer.serialize_str("string"),
            Schema::Array(ref inner) => {
                let mut map = serializer.serialize_map(Some(2))?;
                map.serialize_entry("type", "array")?;
                map.serialize_entry("items", &*inner.clone())?;
                map.end()
            }
            Schema::Map(ref inner) => {
                let mut map = serializer.serialize_map(Some(2))?;
                map.serialize_entry("type", "map")?;
                map.serialize_entry("values", &*inner.clone())?;
                map.end()
            }
            Schema::Union(ref inner) => {
                let variants = inner.variants();
                let mut seq = serializer.serialize_seq(Some(variants.len()))?;
                for v in variants {
                    seq.serialize_element(v)?;
                }
                seq.end()
            }
            Schema::Record {
                ref name,
                ref doc,
                ref fields,
                ..
            } => {
                let mut map = serializer.serialize_map(None)?;
                map.serialize_entry("type", "record")?;
                if let Some(ref n) = name.namespace {
                    map.serialize_entry("namespace", n)?;
                }
                map.serialize_entry("name", &name.name)?;
                if let Some(ref docstr) = doc {
                    map.serialize_entry("doc", docstr)?;
                }
                if let Some(ref aliases) = name.aliases {
                    map.serialize_entry("aliases", aliases)?;
                }
                map.serialize_entry("fields", fields)?;
                map.end()
            }
            Schema::Enum {
                ref name,
                ref symbols,
                ..
            } => {
                let mut map = serializer.serialize_map(None)?;
                map.serialize_entry("type", "enum")?;
                map.serialize_entry("name", &name.name)?;
                map.serialize_entry("symbols", symbols)?;
                map.end()
            }
            Schema::Fixed { ref name, ref size } => {
                let mut map = serializer.serialize_map(None)?;
                map.serialize_entry("type", "fixed")?;
                map.serialize_entry("name", &name.name)?;
                map.serialize_entry("size", size)?;
                map.end()
            }
<<<<<<< HEAD
=======
            Schema::Date => {
                let mut map = serializer.serialize_map(None)?;
                map.serialize_entry("type", "int")?;
                map.serialize_entry("logicalType", "date")?;
                map.end()
            }
            Schema::TimeMillis => {
                let mut map = serializer.serialize_map(None)?;
                map.serialize_entry("type", "int")?;
                map.serialize_entry("logicalType", "time-millis")?;
                map.end()
            }
            Schema::TimeMicros => {
                let mut map = serializer.serialize_map(None)?;
                map.serialize_entry("type", "long")?;
                map.serialize_entry("logicalType", "time-micros")?;
                map.end()
            }
            Schema::TimestampMillis => {
                let mut map = serializer.serialize_map(None)?;
                map.serialize_entry("type", "long")?;
                map.serialize_entry("logicalType", "timestamp-millis")?;
                map.end()
            }
            Schema::TimestampMicros => {
                let mut map = serializer.serialize_map(None)?;
                map.serialize_entry("type", "long")?;
                map.serialize_entry("logicalType", "timestamp-micros")?;
                map.end()
            }
>>>>>>> 3228b810
        }
    }
}

impl Serialize for RecordField {
    fn serialize<S>(&self, serializer: S) -> Result<S::Ok, S::Error>
    where
        S: Serializer,
    {
        let mut map = serializer.serialize_map(None)?;
        map.serialize_entry("name", &self.name)?;
        map.serialize_entry("type", &self.schema)?;

        if let Some(ref default) = self.default {
            map.serialize_entry("default", default)?;
        }

        map.end()
    }
}

/// Parses a **valid** avro schema into the Parsing Canonical Form.
/// https://avro.apache.org/docs/1.8.2/spec.html#Parsing+Canonical+Form+for+Schemas
fn parsing_canonical_form(schema: &serde_json::Value) -> String {
    match schema {
        serde_json::Value::Object(map) => pcf_map(map),
        serde_json::Value::String(s) => pcf_string(s),
        serde_json::Value::Array(v) => pcf_array(v),
        _ => unreachable!(),
    }
}

fn pcf_map(schema: &Map<String, serde_json::Value>) -> String {
    // Look for the namespace variant up front.
    let ns = schema.get("namespace").and_then(|v| v.as_str());
    let mut fields = Vec::new();
    for (k, v) in schema {
        // Reduce primitive types to their simple form. ([PRIMITIVE] rule)
        if schema.len() == 1 && k == "type" {
            // Invariant: function is only callable from a valid schema, so this is acceptable.
            if let serde_json::Value::String(s) = v {
                return pcf_string(s);
            }
        }

        // Strip out unused fields ([STRIP] rule)
        if field_ordering_position(k).is_none() {
            continue;
        }

        // Fully qualify the name, if it isn't already ([FULLNAMES] rule).
        if k == "name" {
            // Invariant: Only valid schemas. Must be a string.
            let name = v.as_str().unwrap();
            let n = match ns {
                Some(namespace) if !name.contains('.') => {
                    Cow::Owned(format!("{}.{}", namespace, name))
                }
                _ => Cow::Borrowed(name),
            };

            fields.push((k, format!("{}:{}", pcf_string(k), pcf_string(&*n))));
            continue;
        }

        // Strip off quotes surrounding "size" type, if they exist ([INTEGERS] rule).
        if k == "size" {
            let i = match v.as_str() {
                Some(s) => s.parse::<i64>().expect("Only valid schemas are accepted!"),
                None => v.as_i64().unwrap(),
            };
            fields.push((k, format!("{}:{}", pcf_string(k), i)));
            continue;
        }

        // For anything else, recursively process the result.
        fields.push((
            k,
            format!("{}:{}", pcf_string(k), parsing_canonical_form(v)),
        ));
    }

    // Sort the fields by their canonical ordering ([ORDER] rule).
    fields.sort_unstable_by_key(|(k, _)| field_ordering_position(k).unwrap());
    let inter = fields
        .into_iter()
        .map(|(_, v)| v)
        .collect::<Vec<_>>()
        .join(",");
    format!("{{{}}}", inter)
}

fn pcf_array(arr: &[serde_json::Value]) -> String {
    let inter = arr
        .iter()
        .map(parsing_canonical_form)
        .collect::<Vec<String>>()
        .join(",");
    format!("[{}]", inter)
}

fn pcf_string(s: &str) -> String {
    format!("\"{}\"", s)
}

// Used to define the ordering and inclusion of fields.
fn field_ordering_position(field: &str) -> Option<usize> {
    let v = match field {
        "name" => 1,
        "type" => 2,
        "fields" => 3,
        "symbols" => 4,
        "items" => 5,
        "values" => 6,
        "size" => 7,
        _ => return None,
    };

    Some(v)
}

#[cfg(test)]
mod tests {
    use super::*;

    #[test]
    fn test_invalid_schema() {
        assert!(Schema::parse_str("invalid").is_err());
    }

    #[test]
    fn test_primitive_schema() {
        assert_eq!(Schema::Null, Schema::parse_str("\"null\"").unwrap());
        assert_eq!(Schema::Int, Schema::parse_str("\"int\"").unwrap());
        assert_eq!(Schema::Double, Schema::parse_str("\"double\"").unwrap());
    }

    #[test]
    fn test_array_schema() {
        let schema = Schema::parse_str(r#"{"type": "array", "items": "string"}"#).unwrap();
        assert_eq!(Schema::Array(Box::new(Schema::String)), schema);
    }

    #[test]
    fn test_map_schema() {
        let schema = Schema::parse_str(r#"{"type": "map", "values": "double"}"#).unwrap();
        assert_eq!(Schema::Map(Box::new(Schema::Double)), schema);
    }

    #[test]
    fn test_union_schema() {
        let schema = Schema::parse_str(r#"["null", "int"]"#).unwrap();
        assert_eq!(
            Schema::Union(UnionSchema::new(vec![Schema::Null, Schema::Int]).unwrap()),
            schema
        );
    }

    #[test]
    fn test_union_unsupported_schema() {
        let schema = Schema::parse_str(r#"["null", ["null", "int"], "string"]"#);
        assert!(schema.is_err());
    }

    #[test]
    fn test_multi_union_schema() {
        let schema = Schema::parse_str(r#"["null", "int", "float", "string", "bytes"]"#);
        assert!(schema.is_ok());
        let schema = schema.unwrap();
        assert_eq!(SchemaKind::from(&schema), SchemaKind::Union);
        let union_schema = match schema {
            Schema::Union(u) => u,
            _ => unreachable!(),
        };
        assert_eq!(union_schema.variants().len(), 5);
        let mut variants = union_schema.variants().iter();
        assert_eq!(SchemaKind::from(variants.next().unwrap()), SchemaKind::Null);
        assert_eq!(SchemaKind::from(variants.next().unwrap()), SchemaKind::Int);
        assert_eq!(
            SchemaKind::from(variants.next().unwrap()),
            SchemaKind::Float
        );
        assert_eq!(
            SchemaKind::from(variants.next().unwrap()),
            SchemaKind::String
        );
        assert_eq!(
            SchemaKind::from(variants.next().unwrap()),
            SchemaKind::Bytes
        );
        assert_eq!(variants.next(), None);
    }

    #[test]
    fn test_record_schema() {
        let schema = Schema::parse_str(
            r#"
            {
                "type": "record",
                "name": "test",
                "fields": [
                    {"name": "a", "type": "long", "default": 42},
                    {"name": "b", "type": "string"}
                ]
            }
        "#,
        )
        .unwrap();

        let mut lookup = HashMap::new();
        lookup.insert("a".to_owned(), 0);
        lookup.insert("b".to_owned(), 1);

        let expected = Schema::Record {
            name: Name::new("test"),
            doc: None,
            fields: vec![
                RecordField {
                    name: "a".to_string(),
                    doc: None,
                    default: Some(Value::Number(42i64.into())),
                    schema: Schema::Long,
                    order: RecordFieldOrder::Ascending,
                    position: 0,
                },
                RecordField {
                    name: "b".to_string(),
                    doc: None,
                    default: None,
                    schema: Schema::String,
                    order: RecordFieldOrder::Ascending,
                    position: 1,
                },
            ],
            lookup,
        };

        assert_eq!(expected, schema);
    }

    #[test]
    fn test_enum_schema() {
        let schema = Schema::parse_str(
            r#"{"type": "enum", "name": "Suit", "symbols": ["diamonds", "spades", "clubs", "hearts"]}"#,
        ).unwrap();

        let expected = Schema::Enum {
            name: Name::new("Suit"),
            doc: None,
            symbols: vec![
                "diamonds".to_owned(),
                "spades".to_owned(),
                "clubs".to_owned(),
                "hearts".to_owned(),
            ],
        };

        assert_eq!(expected, schema);
    }

    #[test]
    fn test_fixed_schema() {
        let schema = Schema::parse_str(r#"{"type": "fixed", "name": "test", "size": 16}"#).unwrap();

        let expected = Schema::Fixed {
            name: Name::new("test"),
            size: 16usize,
        };

        assert_eq!(expected, schema);
    }

    #[test]
    fn test_no_documentation() {
        let schema =
            Schema::parse_str(r#"{"type": "enum", "name": "Coin", "symbols": ["heads", "tails"]}"#)
                .unwrap();

        let doc = match schema {
            Schema::Enum { doc, .. } => doc,
            _ => return assert!(false),
        };

        assert!(doc.is_none());
    }

    #[test]
    fn test_documentation() {
        let schema = Schema::parse_str(
            r#"{"type": "enum", "name": "Coin", "doc": "Some documentation", "symbols": ["heads", "tails"]}"#
        ).unwrap();

        let doc = match schema {
            Schema::Enum { doc, .. } => doc,
            _ => None,
        };

        assert_eq!("Some documentation".to_owned(), doc.unwrap());
    }

    // Tests to ensure Schema is Send + Sync. These tests don't need to _do_ anything, if they can
    // compile, they pass.
    #[test]
    fn test_schema_is_send() {
        fn send<S: Send>(_s: S) {}

        let schema = Schema::Null;
        send(schema);
    }

    #[test]
    fn test_schema_is_sync() {
        fn sync<S: Sync>(_s: S) {}

        let schema = Schema::Null;
        sync(&schema);
        sync(schema);
    }

    #[test]
<<<<<<< HEAD
    fn test_schema_fingerprint() {
        use md5::Md5;
        use sha2::Sha256;

        let raw_schema = r#"
    {
        "type": "record",
        "name": "test",
        "fields": [
            {"name": "a", "type": "long", "default": 42},
            {"name": "b", "type": "string"}
        ]
    }
"#;

        let schema = Schema::parse_str(raw_schema).unwrap();
        assert_eq!(
            "c4d97949770866dec733ae7afa3046757e901d0cfea32eb92a8faeadcc4de153",
            format!("{}", schema.fingerprint::<Sha256>())
        );

        assert_eq!(
            "7bce8188f28e66480a45ffbdc3615b7d",
            format!("{}", schema.fingerprint::<Md5>())
        );
=======
    fn test_logical_types() {
        let schema = Schema::parse_str(r#"{"type": "int", "logicalType": "date"}"#).unwrap();
        assert_eq!(schema, Schema::Date);
>>>>>>> 3228b810
    }
}<|MERGE_RESOLUTION|>--- conflicted
+++ resolved
@@ -729,8 +729,6 @@
                 map.serialize_entry("size", size)?;
                 map.end()
             }
-<<<<<<< HEAD
-=======
             Schema::Date => {
                 let mut map = serializer.serialize_map(None)?;
                 map.serialize_entry("type", "int")?;
@@ -761,7 +759,6 @@
                 map.serialize_entry("logicalType", "timestamp-micros")?;
                 map.end()
             }
->>>>>>> 3228b810
         }
     }
 }
@@ -1082,7 +1079,6 @@
     }
 
     #[test]
-<<<<<<< HEAD
     fn test_schema_fingerprint() {
         use md5::Md5;
         use sha2::Sha256;
@@ -1108,10 +1104,10 @@
             "7bce8188f28e66480a45ffbdc3615b7d",
             format!("{}", schema.fingerprint::<Md5>())
         );
-=======
+    }
+
     fn test_logical_types() {
         let schema = Schema::parse_str(r#"{"type": "int", "logicalType": "date"}"#).unwrap();
         assert_eq!(schema, Schema::Date);
->>>>>>> 3228b810
     }
 }