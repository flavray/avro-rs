--- conflicted
+++ resolved
@@ -1,5 +1,6 @@
 //! Logic for parsing and interacting with schemas in Avro format.
 use std::borrow::Cow;
+use std::sync::Arc;
 use std::collections::HashMap;
 
 use failure::Error;
@@ -46,21 +47,15 @@
     /// A `string` Avro schema.
     /// `String` represents a unicode character sequence.
     String,
-<<<<<<< HEAD
     /// A reference to a type defined in this schema
     TypeReference(NameRef),
     /// A `array` Avro schema.
     /// `Array` holds a counted reference (`Rc`) to the `Schema` of its items.
-    Array(Rc<Schema>),
-=======
-    /// A `array` Avro schema. Avro arrays are required to have the same type for each element.
-    /// This variant holds the `Schema` for the array element type.
-    Array(Box<Schema>),
->>>>>>> c3a97bbb
+    Array(Arc<Schema>),
     /// A `map` Avro schema.
     /// `Map` holds a pointer to the `Schema` of its values, which must all be the same schema.
     /// `Map` keys are assumed to be `string`.
-    Map(Box<Schema>),
+    Map(Arc<Schema>),
     /// A `union` Avro schema.
     Union(UnionSchema),
     /// A `record` Avro schema.
@@ -107,6 +102,7 @@
     Record,
     Enum,
     Fixed,
+    TypeReference,
 }
 
 impl<'a> From<&'a Schema> for SchemaKind {
@@ -128,6 +124,7 @@
             Schema::Record { .. } => SchemaKind::Record,
             Schema::Enum { .. } => SchemaKind::Enum,
             Schema::Fixed { .. } => SchemaKind::Fixed,
+            Schema::TypeReference(_) => SchemaKind::TypeReference,
         }
     }
 }
@@ -268,7 +265,6 @@
     ///
     /// More information about fullnames can be found in the
     /// [Avro specification](https://avro.apache.org/docs/current/spec.html#names)
-<<<<<<< HEAD
     pub fn fullnames(&self, default_namespace: &Option<String>) -> Vec<String> {
         let num = self.aliases.as_ref().map_or(0, |a| a.len()) + 1;
         let mut v = Vec::with_capacity(num);
@@ -277,21 +273,6 @@
         if let Some(ref aliases) = self.aliases {
             for ref a in aliases {
                 v.push(a.fullname(&default_namespace));
-=======
-    pub fn fullname(&self, default_namespace: Option<&str>) -> String {
-        if self.name.contains('.') {
-            self.name.clone()
-        } else {
-            let namespace = self
-                .namespace
-                .as_ref()
-                .map(|s| s.as_ref())
-                .or(default_namespace);
-
-            match namespace {
-                Some(ref namespace) => format!("{}.{}", namespace, self.name),
-                None => self.name.clone(),
->>>>>>> c3a97bbb
             }
         }
 
@@ -311,7 +292,7 @@
     /// is enabled.
     pub default: Option<Value>,
     /// Schema of the field.
-    pub schema: Rc<Schema>,
+    pub schema: Arc<Schema>,
     /// Order of the field.
     ///
     /// **NOTE** This currently has no effect.
@@ -363,10 +344,9 @@
     }
 }
 
-<<<<<<< HEAD
 pub struct SchemaParseContext {
     pub current_namespace: Option<String>,
-    type_registry: HashMap<String, Rc<Schema>>,
+    type_registry: HashMap<String, Arc<Schema>>,
 }
 
 impl SchemaParseContext {
@@ -377,18 +357,19 @@
         }
     }
 
-    pub fn register_type(&mut self, name: Name, schema: Rc<Schema>) {
+    pub fn register_type(&mut self, name: Name, schema: Arc<Schema>) {
         for key in name.fullnames(&self.current_namespace) {
             self.type_registry.insert(key, schema.clone());
         }
     }
-
-    pub fn lookup_type(&self, name: &NameRef, context: &SchemaParseContext) -> Option<Rc<Schema>> {
+    pub fn lookup_type(&self, name: &NameRef, context: &SchemaParseContext) -> Option<Arc<Schema>> {
         self.type_registry.get(&name.fullname(&context.current_namespace)).cloned()
-=======
+    }
+}
+
 #[derive(Debug, Clone)]
 pub struct UnionSchema {
-    schemas: Vec<Schema>,
+    schemas: Vec<Arc<Schema>>,
     // Used to ensure uniqueness of schema inputs, and provide constant time finding of the
     // schema index given a value.
     // **NOTE** that this approach does not work for named types, and will have to be modified
@@ -397,20 +378,21 @@
 }
 
 impl UnionSchema {
-    pub(crate) fn new(schemas: Vec<Schema>) -> Result<Self, Error> {
+    pub(crate) fn new(schemas: Vec<Arc<Schema>>) -> Result<Self, Error> {
         let mut vindex = HashMap::new();
         for (i, schema) in schemas.iter().enumerate() {
-            if let Schema::Union(_) = schema {
+            if let Schema::Union(_) = **schema {
                 Err(ParseSchemaError::new(
                     "Unions may not directly contain a union",
                 ))?;
             }
-            let kind = SchemaKind::from(schema);
+            let kind = SchemaKind::from(&**schema);
             if vindex.insert(kind, i).is_some() {
                 Err(ParseSchemaError::new(
                     "Unions cannot contain duplicate types",
                 ))?;
             }
+
         }
         Ok(UnionSchema {
             schemas,
@@ -418,32 +400,35 @@
         })
     }
 
+
     /// Returns a slice to all variants of this schema.
-    pub fn variants(&self) -> &[Schema] {
+    pub fn variants(&self) -> &[Arc<Schema>] {
         &self.schemas
     }
 
     /// Returns true if the first variant of this `UnionSchema` is `Null`.
     pub fn is_nullable(&self) -> bool {
-        !self.schemas.is_empty() && self.schemas[0] == Schema::Null
+        !self.schemas.is_empty() && self.schemas[0] == Arc::new(Schema::Null)
     }
 
     /// Optionally returns a reference to the schema matched by this value, as well as its position
     /// within this enum.
-    pub fn find_schema(&self, value: &::types::Value) -> Option<(usize, &Schema)> {
+    pub fn find_schema(&self, value: &::types::Value) -> Option<(usize, Arc<Schema>)> {
         let kind = SchemaKind::from(value);
         self.variant_index
             .get(&kind)
             .cloned()
-            .map(|i| (i, &self.schemas[i]))
-    }
+            .map(|i| (i, self.schemas[i].clone()))
+
+    }
+
 }
 
 // No need to compare variant_index, it is derivative of schemas.
 impl PartialEq for UnionSchema {
     fn eq(&self, other: &UnionSchema) -> bool {
         self.schemas.eq(&other.schemas)
->>>>>>> c3a97bbb
+
     }
 }
 
@@ -465,11 +450,11 @@
         res.map(|b| (*b).clone())
     }
 
-    fn parse_with_context<'a>(value: &'a Value , context: &mut SchemaParseContext) -> Result<Rc<Self>, Error> {
+    fn parse_with_context<'a>(value: &'a Value , context: &mut SchemaParseContext) -> Result<Arc<Self>, Error> {
         match *value {
             Value::String(ref t) => Schema::parse_type(t.as_str(), context),
             Value::Object(ref data) => Schema::parse_complex(data, context),
-            Value::Array(ref data) => Schema::parse_union(data, context),
+            Value::Array(ref data) => Schema::parse_union(data),
             _ => Err(ParseSchemaError::new("Must be a JSON string, object or array").into()),
         }
     }
@@ -485,22 +470,22 @@
 
     /// Parse a `serde_json::Value` representing a primitive Avro type into a
     /// `Schema`.
-    fn parse_type(primitive: &str, context: &mut SchemaParseContext) -> Result<Rc<Self>, Error> {
+    fn parse_type(primitive: &str, context: &mut SchemaParseContext) -> Result<Arc<Self>, Error> {
         match primitive {
-            "null" => Ok(Rc::new(Schema::Null)),
-            "boolean" => Ok(Rc::new(Schema::Boolean)),
-            "int" => Ok(Rc::new(Schema::Int)),
-            "long" => Ok(Rc::new(Schema::Long)),
-            "double" => Ok(Rc::new(Schema::Double)),
-            "float" => Ok(Rc::new(Schema::Float)),
-            "bytes" => Ok(Rc::new(Schema::Bytes)),
-            "string" => Ok(Rc::new(Schema::String)),
+            "null" => Ok(Arc::new(Schema::Null)),
+            "boolean" => Ok(Arc::new(Schema::Boolean)),
+            "int" => Ok(Arc::new(Schema::Int)),
+            "long" => Ok(Arc::new(Schema::Long)),
+            "double" => Ok(Arc::new(Schema::Double)),
+            "float" => Ok(Arc::new(Schema::Float)),
+            "bytes" => Ok(Arc::new(Schema::Bytes)),
+            "string" => Ok(Arc::new(Schema::String)),
             other => Schema::parse_reference(other, context),
         }
     }
 
-    fn parse_reference(reference: &str, context: &mut SchemaParseContext) -> Result<Rc<Self>, Error> {
-        NameRef::parse_str(reference, &context.current_namespace).map(Schema::TypeReference).map(Rc::new)
+    fn parse_reference(reference: &str, context: &mut SchemaParseContext) -> Result<Arc<Self>, Error> {
+        NameRef::parse_str(reference, &context.current_namespace).map(Schema::TypeReference).map(Arc::new)
     }
 
     /// Parse a `serde_json::Value` representing a complex Avro type into a
@@ -508,7 +493,7 @@
     ///
     /// Avro supports "recursive" definition of types.
     /// e.g: {"type": {"type": "string"}}
-    fn parse_complex(complex: &Map<String, Value>, context: &mut SchemaParseContext) -> Result<Rc<Self>, Error> {
+    fn parse_complex(complex: &Map<String, Value>, context: &mut SchemaParseContext) -> Result<Arc<Self>, Error> {
         match complex.get("type") {
             Some(&Value::String(ref t)) => match t.as_str() {
                 "array" => Schema::parse_array(complex, context),
@@ -526,7 +511,7 @@
         }
     }
 
-    fn parse_named(complex: &Map<String, Value>, context: &mut SchemaParseContext) -> Result<Rc<Self>, Error> {
+    fn parse_named(complex: &Map<String, Value>, context: &mut SchemaParseContext) -> Result<Arc<Self>, Error> {
         let name = Name::parse(complex, &context.current_namespace)?;
         context.current_namespace = name.name.namespace.clone();
 
@@ -549,7 +534,7 @@
 
     /// Parse a `serde_json::Value` representing a Avro record type into a
     /// `Schema`.
-    fn parse_record(complex: &Map<String, Value>, context: &mut SchemaParseContext) -> Result<Rc<Self>, Error> {
+    fn parse_record(complex: &Map<String, Value>, context: &mut SchemaParseContext) -> Result<Arc<Self>, Error> {
         let name = Name::parse(complex, &context.current_namespace)?;
 
         let mut lookup = HashMap::new();
@@ -571,22 +556,17 @@
             lookup.insert(field.name.clone(), field.position);
         }
 
-        Ok(Rc::new(Schema::Record {
+        Ok(Arc::new(Schema::Record {
             name,
             doc: complex.doc(),
             fields,
-<<<<<<< HEAD
-            lookup: Rc::new(lookup),
+            lookup,
         }))
-=======
-            lookup,
-        })
->>>>>>> c3a97bbb
     }
 
     /// Parse a `serde_json::Value` representing a Avro enum type into a
     /// `Schema`.
-    fn parse_enum(complex: &Map<String, Value>, context: &SchemaParseContext) -> Result<Rc<Self>, Error> {
+    fn parse_enum(complex: &Map<String, Value>, context: &SchemaParseContext) -> Result<Arc<Self>, Error> {
         let name = Name::parse(complex, &context.current_namespace)?;
 
         let symbols = complex
@@ -601,7 +581,7 @@
                     .ok_or_else(|| ParseSchemaError::new("Unable to parse `symbols` in enum"))
             })?;
 
-        Ok(Rc::new(Schema::Enum {
+        Ok(Arc::new(Schema::Enum {
             name,
             doc: complex.doc(),
             symbols,
@@ -610,73 +590,37 @@
 
     /// Parse a `serde_json::Value` representing a Avro array type into a
     /// `Schema`.
-    fn parse_array(complex: &Map<String, Value>, context: &mut SchemaParseContext) -> Result<Rc<Self>, Error> {
+    fn parse_array(complex: &Map<String, Value>, context: &mut SchemaParseContext) -> Result<Arc<Self>, Error> {
         complex
             .get("items")
             .ok_or_else(|| ParseSchemaError::new("No `items` in array").into())
-<<<<<<< HEAD
             .and_then(|items| Schema::parse_with_context(items, context))
-            .map(|schema| Rc::new(Schema::Array(schema)))
-=======
-            .and_then(|items| Schema::parse(items))
-            .map(|schema| Schema::Array(Box::new(schema)))
->>>>>>> c3a97bbb
+            .map(|schema| Arc::new(Schema::Array(schema)))
     }
 
     /// Parse a `serde_json::Value` representing a Avro map type into a
     /// `Schema`.
-    fn parse_map(complex: &Map<String, Value>, context: &mut SchemaParseContext) -> Result<Rc<Self>, Error> {
+    fn parse_map(complex: &Map<String, Value>, context: &mut SchemaParseContext) -> Result<Arc<Self>, Error> {
         complex
             .get("values")
             .ok_or_else(|| ParseSchemaError::new("No `values` in map").into())
-<<<<<<< HEAD
             .and_then(|items| Schema::parse_with_context(items, context))
-            .map(|schema| Rc::new(Schema::Map(schema)))
-=======
-            .and_then(|items| Schema::parse(items))
-            .map(|schema| Schema::Map(Box::new(schema)))
->>>>>>> c3a97bbb
+            .map(|schema| Arc::new(Schema::Map(schema)))
     }
 
     /// Parse a `serde_json::Value` representing a Avro union type into a
     /// `Schema`.
-<<<<<<< HEAD
-    fn parse_union(items: &[Value], context: &mut SchemaParseContext) -> Result<Rc<Self>, Error> {
-        /*
-        items.iter()
-            .map(|item| Schema::parse(item))
-            .collect::<Result<_, _>>()
-            .map(|schemas| Schema::Union(schemas))
-        */
-
-        if items.len() == 2 && items[0] == Value::String("null".to_owned()) {
-            Schema::parse_with_context(&items[1], context).map(|s| Rc::new(Schema::Union(s)))
-        } else {
-            Err(ParseSchemaError::new("Unions only support null and type").into())
-        }
-
-        /*
-        match items.as_slice() {
-            // &[Value::String(ref null), ref x] | &[ref x, Value::String(ref null)] if null == "null" => {
-            &[Value::String(ref null), ref x] if null == "null" => {
-                Schema::parse(&x).map(|s| Schema::Union(Rc::new(s)))
-            },
-            _ => Err(ParseSchemaError::new("Unions only support null and type")),
-        }
-        */
-=======
-    fn parse_union(items: &[Value]) -> Result<Self, Error> {
+    fn parse_union(items: &[Value]) -> Result<Arc<Self>, Error> {
         items
             .iter()
-            .map(Schema::parse)
+            .map(|s| Schema::parse(s).map(Arc::new))
             .collect::<Result<Vec<_>, _>>()
-            .and_then(|schemas| Ok(Schema::Union(UnionSchema::new(schemas)?)))
->>>>>>> c3a97bbb
+            .and_then(|schemas| Ok(Arc::new(Schema::Union(UnionSchema::new(schemas)?))))
     }
 
     /// Parse a `serde_json::Value` representing a Avro fixed type into a
     /// `Schema`.
-    fn parse_fixed(complex: &Map<String, Value>, context: &mut SchemaParseContext) -> Result<Rc<Self>, Error> {
+    fn parse_fixed(complex: &Map<String, Value>, context: &mut SchemaParseContext) -> Result<Arc<Self>, Error> {
         let name = Name::parse(complex, &context.current_namespace)?;
 
         let size = complex
@@ -684,7 +628,7 @@
             .and_then(|v| v.as_i64())
             .ok_or_else(|| ParseSchemaError::new("No `size` in fixed"))?;
 
-        Ok(Rc::new(Schema::Fixed {
+        Ok(Arc::new(Schema::Fixed {
             name,
             size: size as usize,
         }))
@@ -722,7 +666,7 @@
                 let variants = inner.variants();
                 let mut seq = serializer.serialize_seq(Some(variants.len()))?;
                 for v in variants {
-                    seq.serialize_element(v)?;
+                    seq.serialize_element(&**v)?;
                 }
                 seq.end()
             },
@@ -905,20 +849,20 @@
     #[test]
     fn test_array_schema() {
         let schema = Schema::parse_str(r#"{"type": "array", "items": "string"}"#).unwrap();
-        assert_eq!(Schema::Array(Box::new(Schema::String)), schema);
+        assert_eq!(Schema::Array(Arc::new(Schema::String)), schema);
     }
 
     #[test]
     fn test_map_schema() {
         let schema = Schema::parse_str(r#"{"type": "map", "values": "double"}"#).unwrap();
-        assert_eq!(Schema::Map(Box::new(Schema::Double)), schema);
+        assert_eq!(Schema::Map(Arc::new(Schema::Double)), schema);
     }
 
     #[test]
     fn test_union_schema() {
         let schema = Schema::parse_str(r#"["null", "int"]"#).unwrap();
         assert_eq!(
-            Schema::Union(UnionSchema::new(vec![Schema::Null, Schema::Int]).unwrap()),
+            Schema::Union(UnionSchema::new(vec![Arc::new(Schema::Null), Arc::new(Schema::Int)]).unwrap()),
             schema
         );
     }
@@ -941,18 +885,18 @@
         };
         assert_eq!(union_schema.variants().len(), 5);
         let mut variants = union_schema.variants().iter();
-        assert_eq!(SchemaKind::from(variants.next().unwrap()), SchemaKind::Null);
-        assert_eq!(SchemaKind::from(variants.next().unwrap()), SchemaKind::Int);
+        assert_eq!(SchemaKind::from(&**variants.next().unwrap()), SchemaKind::Null);
+        assert_eq!(SchemaKind::from(&**variants.next().unwrap()), SchemaKind::Int);
         assert_eq!(
-            SchemaKind::from(variants.next().unwrap()),
+            SchemaKind::from(&**variants.next().unwrap()),
             SchemaKind::Float
         );
         assert_eq!(
-            SchemaKind::from(variants.next().unwrap()),
+            SchemaKind::from(&**variants.next().unwrap()),
             SchemaKind::String
         );
         assert_eq!(
-            SchemaKind::from(variants.next().unwrap()),
+            SchemaKind::from(&**variants.next().unwrap()),
             SchemaKind::Bytes
         );
         assert_eq!(variants.next(), None);
@@ -985,7 +929,7 @@
                     name: "a".to_string(),
                     doc: None,
                     default: Some(Value::Number(42i64.into())),
-                    schema: Rc::new(Schema::Long),
+                    schema: Arc::new(Schema::Long),
                     order: RecordFieldOrder::Ascending,
                     position: 0,
                 },
@@ -993,7 +937,7 @@
                     name: "b".to_string(),
                     doc: None,
                     default: None,
-                    schema: Rc::new(Schema::String),
+                    schema: Arc::new(Schema::String),
                     order: RecordFieldOrder::Ascending,
                     position: 1,
                 },
@@ -1037,7 +981,7 @@
     }
 
     #[test]
-    fn test_recursive_schema() {
+    fn test_parse_recursive_schema() {
         let schema = Schema::parse_str(r#"
                      {
                        "type": "record",
@@ -1049,6 +993,26 @@
                          }
                        ]
                      }"#).unwrap();
+
+        let mut lookup = HashMap::new();
+        lookup.insert("recurse".to_owned(), 0);
+
+        let expected = Schema::Record{
+            doc: None,
+            name: Name { name: NameRef::parse_str("test", &None).unwrap(), aliases: None },
+            fields: vec!(
+                RecordField { name: "recurse".to_string(),
+                              doc: None,
+                              default: None,
+                              order: RecordFieldOrder::Ascending,
+                              position: 0,
+                              schema: Arc::new(Schema::Union(UnionSchema::new(vec!(Arc::new(Schema::Null),
+                                                                                   Arc::new(Schema::TypeReference(NameRef::parse_str("test", &None).unwrap())))).unwrap())) }
+            ),
+            lookup
+        };
+
+        assert_eq!(expected, schema);
     }
 
     #[test]
@@ -1089,7 +1053,7 @@
                     name: "a".to_string(),
                     doc: None,
                     default: None,
-                    schema: Rc::new(Schema::Fixed {
+                    schema: Arc::new(Schema::Fixed {
                         name: Name {
                             name: NameRef::parse_str("fixed_test", &Some("com.test".to_string())).unwrap(),
                             aliases: None,
@@ -1103,12 +1067,12 @@
                     name: "b".to_string(),
                     doc: None,
                     default: None,
-                    schema: Rc::new(Schema::TypeReference(NameRef::parse_str("fixed_test", &Some("com.test".to_string())).unwrap())),
+                    schema: Arc::new(Schema::TypeReference(NameRef::parse_str("fixed_test", &Some("com.test".to_string())).unwrap())),
                     order: RecordFieldOrder::Ascending,
                     position: 1,
                 },
             ],
-            lookup: Rc::new(lookup),
+            lookup: lookup,
         };
 
         assert_eq!(expected, schema);
@@ -1165,11 +1129,11 @@
                     name: "one".to_string(),
                     doc: None,
                     default: None,
-                    schema: Rc::new(Schema::Record{
+                    schema: Arc::new(Schema::Record{
                         name: Name { name: NameRef::parse_str("com.example.one", &None).unwrap(), aliases: None },
                         doc: None,
                         fields: Vec::new(),
-                        lookup: Rc::new(HashMap::new())
+                        lookup: HashMap::new()
                     }),
                     order: RecordFieldOrder::Ascending,
                     position: 0,
@@ -1178,11 +1142,11 @@
                     name: "two".to_string(),
                     doc: None,
                     default: None,
-                    schema: Rc::new(Schema::Record{
+                    schema: Arc::new(Schema::Record{
                         name: Name { name: NameRef::parse_str("biz.good.two", &None).unwrap(), aliases: None },
                         doc: None,
                         fields: Vec::new(),
-                        lookup: Rc::new(HashMap::new())
+                        lookup: HashMap::new()
                     }),
                     order: RecordFieldOrder::Ascending,
                     position: 1,
@@ -1191,11 +1155,11 @@
                     name: "three".to_string(),
                     doc: None,
                     default: None,
-                    schema: Rc::new(Schema::Record{
+                    schema: Arc::new(Schema::Record{
                         name: Name { name: NameRef::parse_str("com.example.sub.three", &None).unwrap(), aliases: None },
                         doc: None,
                         fields: Vec::new(),
-                        lookup: Rc::new(HashMap::new())
+                        lookup: HashMap::new()
                     }),
                     order: RecordFieldOrder::Ascending,
                     position: 2,
@@ -1204,17 +1168,17 @@
                     name: "four".to_string(),
                     doc: None,
                     default: None,
-                    schema: Rc::new(Schema::Record{
+                    schema: Arc::new(Schema::Record{
                         name: Name { name: NameRef::parse_str("four.five", &None).unwrap(), aliases: None },
                         doc: None,
                         fields: Vec::new(),
-                        lookup: Rc::new(HashMap::new())
+                        lookup: HashMap::new()
                     }),
                     order: RecordFieldOrder::Ascending,
                     position: 3,
                 },
             ],
-            lookup: Rc::new(lookup),
+            lookup: lookup,
         };
 
         assert_eq!(expected, schema);
