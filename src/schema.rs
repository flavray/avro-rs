//! Logic for parsing and interacting with schemas in Avro format.
use std::borrow::Cow;
use std::collections::HashMap;
use std::rc::Rc;

use failure::Error;
use serde::ser::{Serialize, SerializeMap, SerializeSeq, Serializer};
use serde_json::{self, Map, Value};

use types;
use util::MapHelper;

/// Describes errors happened while parsing Avro schemas.
#[derive(Fail, Debug)]
#[fail(display = "Failed to parse schema: {}", _0)]
pub struct ParseSchemaError(String);

impl ParseSchemaError {
    pub fn new<S>(msg: S) -> ParseSchemaError
    where
        S: Into<String>,
    {
        ParseSchemaError(msg.into())
    }
}

/// Represents any valid Avro schema
/// More information about Avro schemas can be found in the
/// [Avro Specification](https://avro.apache.org/docs/current/spec.html#schemas)
#[derive(Clone, Debug, PartialEq)]
pub enum Schema {
    /// A `null` Avro schema.
    Null,
    /// A `boolean` Avro schema.
    Boolean,
    /// An `int` Avro schema.
    Int,
    /// A `long` Avro schema.
    Long,
    /// A `float` Avro schema.
    Float,
    /// A `double` Avro schema.
    Double,
    /// A `bytes` Avro schema.
    /// `Bytes` represents a sequence of 8-bit unsigned bytes.
    Bytes,
    /// A `string` Avro schema.
    /// `String` represents a unicode character sequence.
    String,
    /// A `array` Avro schema.
    /// `Array` holds a counted reference (`Rc`) to the `Schema` of its items.
    Array(Rc<Schema>),
    /// A `map` Avro schema.
    /// `Map` holds a counted reference (`Rc`) to the `Schema` of its values.
    /// `Map` keys are assumed to be `string`.
    Map(Rc<Schema>),
    /// A `union` Avro schema.
    Union(UnionSchema),
    /// A `record` Avro schema.
    ///
    /// The `lookup` table maps field names to their position in the `Vec`
    /// of `fields`.
    Record {
        name: Name,
        doc: Documentation,
        fields: Vec<RecordField>,

        // TODO: this does not look great.
        // This is just a trick to avoid borrows of Schema into types::Record.
        lookup: Rc<HashMap<String, usize>>,
    },
    /// An `enum` Avro schema.
    Enum {
        name: Name,
        doc: Documentation,
        symbols: Vec<String>,
    },
    /// A `fixed` Avro schema.
    Fixed { name: Name, size: usize },
}

/// This type is used to simplify enum variant comparison between `Schema` and `types::Value`.
/// It may have utility as part of the public API, but defining as `pub(crate)` for now.
///
<<<<<<< HEAD
/// NOTE This type was introduced due to a limitation of `mem::discriminant` requiring a _value_
=======
/// **NOTE** This type was introduced due to a limitation of `mem::discriminant` requiring a _value_
>>>>>>> e35eb562
/// be constructed in order to get the discriminant, which makes it difficult to implement a
/// function that maps from `Discriminant<Schema> -> Discriminant<Value>`. Conversion into this
/// intermediate type should be especially fast, as the number of enum variants is small, which
/// _should_ compile into a jump-table for the conversion.
#[derive(Debug, Clone, Copy, PartialEq, Eq, Hash)]
pub(crate) enum SchemaKind {
    Null,
    Boolean,
    Int,
    Long,
    Float,
    Double,
    Bytes,
    String,
    Array,
    Map,
    Union,
    Record,
    Enum,
    Fixed,
}

impl<'a> From<&'a Schema> for SchemaKind {
    #[inline(always)]
    fn from(schema: &'a Schema) -> SchemaKind {
        // NOTE: I _believe_ this will always be fast as it should convert into a jump table.
        match schema {
            Schema::Null => SchemaKind::Null,
            Schema::Boolean => SchemaKind::Boolean,
            Schema::Int => SchemaKind::Int,
            Schema::Long => SchemaKind::Long,
            Schema::Float => SchemaKind::Float,
            Schema::Double => SchemaKind::Double,
            Schema::Bytes => SchemaKind::Bytes,
            Schema::String => SchemaKind::String,
            Schema::Array(_) => SchemaKind::Array,
            Schema::Map(_) => SchemaKind::Map,
            Schema::Union(_) => SchemaKind::Union,
            Schema::Record { .. } => SchemaKind::Record,
            Schema::Enum { .. } => SchemaKind::Enum,
            Schema::Fixed { .. } => SchemaKind::Fixed,
        }
    }
}

impl<'a> From<&'a types::Value> for SchemaKind {
    #[inline(always)]
    fn from(value: &'a types::Value) -> SchemaKind {
        match value {
            types::Value::Null => SchemaKind::Null,
            types::Value::Boolean(_) => SchemaKind::Boolean,
            types::Value::Int(_) => SchemaKind::Int,
            types::Value::Long(_) => SchemaKind::Long,
            types::Value::Float(_) => SchemaKind::Float,
            types::Value::Double(_) => SchemaKind::Double,
            types::Value::Bytes(_) => SchemaKind::Bytes,
            types::Value::String(_) => SchemaKind::String,
            types::Value::Array(_) => SchemaKind::Array,
            types::Value::Map(_) => SchemaKind::Map,
            types::Value::Union(_) => SchemaKind::Union,
            types::Value::Record(_) => SchemaKind::Record,
            types::Value::Enum(_, _) => SchemaKind::Enum,
            types::Value::Fixed(_, _) => SchemaKind::Fixed,
        }
    }
}

/// Represents names for `record`, `enum` and `fixed` Avro schemas.
///
/// Each of these `Schema`s have a `fullname` composed of two parts:
///   * a name
///   * a namespace
///
/// `aliases` can also be defined, to facilitate schema evolution.
///
/// More information about schema names can be found in the
/// [Avro specification](https://avro.apache.org/docs/current/spec.html#names)
#[derive(Clone, Debug, PartialEq)]
pub struct Name {
    pub name: String,
    pub namespace: Option<String>,
    pub aliases: Option<Vec<String>>,
}

/// Represents documentation for complex Avro schemas.
pub type Documentation = Option<String>;

impl Name {
    /// Create a new `Name`.
    /// No `namespace` nor `aliases` will be defined.
    pub fn new(name: &str) -> Name {
        Name {
            name: name.to_owned(),
            namespace: None,
            aliases: None,
        }
    }

    /// Parse a `serde_json::Value` into a `Name`.
    fn parse(complex: &Map<String, Value>) -> Result<Self, Error> {
        let name = complex
            .name()
            .ok_or_else(|| ParseSchemaError::new("No `name` field"))?;

        let namespace = complex.string("namespace");

        let aliases: Option<Vec<String>> = complex
            .get("aliases")
            .and_then(|aliases| aliases.as_array())
            .and_then(|aliases| {
                aliases
                    .iter()
                    .map(|alias| alias.as_str())
                    .map(|alias| alias.map(|a| a.to_string()))
                    .collect::<Option<_>>()
            });

        Ok(Name {
            name,
            namespace,
            aliases,
        })
    }

    /// Return the `fullname` of this `Name`
    ///
    /// More information about fullnames can be found in the
    /// [Avro specification](https://avro.apache.org/docs/current/spec.html#names)
    pub fn fullname(&self, default_namespace: Option<&str>) -> String {
        if self.name.contains('.') {
            self.name.clone()
        } else {
            let namespace = self
                .namespace
                .as_ref()
                .map(|s| s.as_ref())
                .or(default_namespace);

            match namespace {
                Some(ref namespace) => format!("{}.{}", namespace, self.name),
                None => self.name.clone(),
            }
        }
    }
}

/// Represents a `field` in a `record` Avro schema.
#[derive(Clone, Debug, PartialEq)]
pub struct RecordField {
    /// Name of the field.
    pub name: String,
    /// Documentation of the field.
    pub doc: Documentation,
    /// Default value of the field.
    /// This value will be used when reading Avro datum if schema resolution
    /// is enabled.
    pub default: Option<Value>,
    /// Schema of the field.
    pub schema: Schema,
    /// Order of the field.
    ///
    /// **NOTE** This currently has no effect.
    pub order: RecordFieldOrder,
    /// Position of the field in the list of `field` of its parent `Schema`
    pub position: usize,
}

/// Represents any valid order for a `field` in a `record` Avro schema.
#[derive(Clone, Debug, PartialEq)]
pub enum RecordFieldOrder {
    Ascending,
    Descending,
    Ignore,
}

impl RecordField {
    /// Parse a `serde_json::Value` into a `RecordField`.
    fn parse(field: &Map<String, Value>, position: usize) -> Result<Self, Error> {
        let name = field
            .name()
            .ok_or_else(|| ParseSchemaError::new("No `name` in record field"))?;

        // TODO: "type" = "<record name>"
        let schema = field
            .get("type")
            .ok_or_else(|| ParseSchemaError::new("No `type` in record field").into())
            .and_then(|type_| Schema::parse(type_))?;

        let default = field.get("default").cloned();

        let order = field
            .get("order")
            .and_then(|order| order.as_str())
            .and_then(|order| match order {
                "ascending" => Some(RecordFieldOrder::Ascending),
                "descending" => Some(RecordFieldOrder::Descending),
                "ignore" => Some(RecordFieldOrder::Ignore),
                _ => None,
            })
            .unwrap_or_else(|| RecordFieldOrder::Ascending);

        Ok(RecordField {
            name,
            doc: field.doc(),
            default,
            schema,
            order,
            position,
        })
    }
}

#[derive(Debug, Clone)]
pub struct UnionSchema {
    schemas: Vec<Schema>,
    // Used to ensure uniqueness of schema inputs, and provide constant time finding of the
    // schema index given a value.
<<<<<<< HEAD
    // NOTE that this approach does not work for named types, and will have to be modified
=======
    // **NOTE** that this approach does not work for named types, and will have to be modified
>>>>>>> e35eb562
    // to support that. A simple solution is to also keep a mapping of the names used.
    variant_index: HashMap<SchemaKind, usize>,
}

impl UnionSchema {
    pub(crate) fn new(schemas: Vec<Schema>) -> Result<Self, Error> {
        let mut vindex = HashMap::new();
        for (i, schema) in schemas.iter().enumerate() {
            if let Schema::Union(_) = schema {
                Err(ParseSchemaError::new(
                    "Unions may not directly contain a union",
                ))?;
            }
            let kind = SchemaKind::from(schema);
            if vindex.insert(kind, i).is_some() {
                Err(ParseSchemaError::new(
                    "Unions cannot contain duplicate types",
                ))?;
            }
        }
        Ok(UnionSchema {
            schemas,
            variant_index: vindex,
        })
    }

    /// Returns a slice to all variants of this schema.
    pub fn variants(&self) -> &[Schema] {
        &self.schemas
    }

    /// Returns true if the first variant of this `UnionSchema` is `Null`.
    pub fn is_nullable(&self) -> bool {
        !self.schemas.is_empty() && self.schemas[0] == Schema::Null
    }

    /// Optionally returns a reference to the schema matched by this value, as well as its position
    /// within this enum.
    pub fn find_schema(&self, value: &::types::Value) -> Option<(usize, &Schema)> {
        let kind = SchemaKind::from(value);
        self.variant_index
            .get(&kind)
            .cloned()
            .map(|i| (i, &self.schemas[i]))
    }
}

// No need to compare variant_index, it is derivative of schemas.
impl PartialEq for UnionSchema {
    fn eq(&self, other: &UnionSchema) -> bool {
        self.schemas.eq(&other.schemas)
    }
}

impl Schema {
    /// Create a `Schema` from a string representing a JSON Avro schema.
    pub fn parse_str(input: &str) -> Result<Self, Error> {
        let value = serde_json::from_str(input)?;
        Self::parse(&value)
    }

    /// Create a `Schema` from a `serde_json::Value` representing a JSON Avro
    /// schema.
    pub fn parse(value: &Value) -> Result<Self, Error> {
        match *value {
            Value::String(ref t) => Schema::parse_primitive(t.as_str()),
            Value::Object(ref data) => Schema::parse_complex(data),
            Value::Array(ref data) => Schema::parse_union(data),
            _ => Err(ParseSchemaError::new("Must be a JSON string, object or array").into()),
        }
    }

    /// Converts `self` into its [Parsing Canonical Form].
    ///
    /// [Parsing Canonical Form]:
    /// https://avro.apache.org/docs/1.8.2/spec.html#Parsing+Canonical+Form+for+Schemas
    pub fn canonical_form(&self) -> String {
        let json = serde_json::to_value(self).unwrap();
        parsing_canonical_form(&json)
    }

    /// Parse a `serde_json::Value` representing a primitive Avro type into a
    /// `Schema`.
    fn parse_primitive(primitive: &str) -> Result<Self, Error> {
        match primitive {
            "null" => Ok(Schema::Null),
            "boolean" => Ok(Schema::Boolean),
            "int" => Ok(Schema::Int),
            "long" => Ok(Schema::Long),
            "double" => Ok(Schema::Double),
            "float" => Ok(Schema::Float),
            "bytes" => Ok(Schema::Bytes),
            "string" => Ok(Schema::String),
            other => Err(ParseSchemaError::new(format!("Unknown type: {}", other)).into()),
        }
    }

    /// Parse a `serde_json::Value` representing a complex Avro type into a
    /// `Schema`.
    ///
    /// Avro supports "recursive" definition of types.
    /// e.g: {"type": {"type": "string"}}
    fn parse_complex(complex: &Map<String, Value>) -> Result<Self, Error> {
        match complex.get("type") {
            Some(&Value::String(ref t)) => match t.as_str() {
                "record" => Schema::parse_record(complex),
                "enum" => Schema::parse_enum(complex),
                "array" => Schema::parse_array(complex),
                "map" => Schema::parse_map(complex),
                "fixed" => Schema::parse_fixed(complex),
                other => Schema::parse_primitive(other),
            },
            Some(&Value::Object(ref data)) => match data.get("type") {
                Some(ref value) => Schema::parse(value),
                None => Err(
                    ParseSchemaError::new(format!("Unknown complex type: {:?}", complex)).into(),
                ),
            },
            _ => Err(ParseSchemaError::new("No `type` in complex type").into()),
        }
    }

    /// Parse a `serde_json::Value` representing a Avro record type into a
    /// `Schema`.
    fn parse_record(complex: &Map<String, Value>) -> Result<Self, Error> {
        let name = Name::parse(complex)?;

        let mut lookup = HashMap::new();

        let fields: Vec<RecordField> = complex
            .get("fields")
            .and_then(|fields| fields.as_array())
            .ok_or_else(|| ParseSchemaError::new("No `fields` in record").into())
            .and_then(|fields| {
                fields
                    .iter()
                    .filter_map(|field| field.as_object())
                    .enumerate()
                    .map(|(position, field)| RecordField::parse(field, position))
                    .collect::<Result<_, _>>()
            })?;

        for field in &fields {
            lookup.insert(field.name.clone(), field.position);
        }

        Ok(Schema::Record {
            name,
            doc: complex.doc(),
            fields,
            lookup: Rc::new(lookup),
        })
    }

    /// Parse a `serde_json::Value` representing a Avro enum type into a
    /// `Schema`.
    fn parse_enum(complex: &Map<String, Value>) -> Result<Self, Error> {
        let name = Name::parse(complex)?;

        let symbols = complex
            .get("symbols")
            .and_then(|v| v.as_array())
            .ok_or_else(|| ParseSchemaError::new("No `symbols` field in enum"))
            .and_then(|symbols| {
                symbols
                    .iter()
                    .map(|symbol| symbol.as_str().map(|s| s.to_string()))
                    .collect::<Option<_>>()
                    .ok_or_else(|| ParseSchemaError::new("Unable to parse `symbols` in enum"))
            })?;

        Ok(Schema::Enum {
            name,
            doc: complex.doc(),
            symbols,
        })
    }

    /// Parse a `serde_json::Value` representing a Avro array type into a
    /// `Schema`.
    fn parse_array(complex: &Map<String, Value>) -> Result<Self, Error> {
        complex
            .get("items")
            .ok_or_else(|| ParseSchemaError::new("No `items` in array").into())
            .and_then(|items| Schema::parse(items))
            .map(|schema| Schema::Array(Rc::new(schema)))
    }

    /// Parse a `serde_json::Value` representing a Avro map type into a
    /// `Schema`.
    fn parse_map(complex: &Map<String, Value>) -> Result<Self, Error> {
        complex
            .get("values")
            .ok_or_else(|| ParseSchemaError::new("No `values` in map").into())
            .and_then(|items| Schema::parse(items))
            .map(|schema| Schema::Map(Rc::new(schema)))
    }

    /// Parse a `serde_json::Value` representing a Avro union type into a
    /// `Schema`.
    fn parse_union(items: &[Value]) -> Result<Self, Error> {
        items
            .iter()
            .map(Schema::parse)
            .collect::<Result<Vec<_>, _>>()
            .and_then(|schemas| Ok(Schema::Union(UnionSchema::new(schemas)?)))
    }

    /// Parse a `serde_json::Value` representing a Avro fixed type into a
    /// `Schema`.
    fn parse_fixed(complex: &Map<String, Value>) -> Result<Self, Error> {
        let name = Name::parse(complex)?;

        let size = complex
            .get("size")
            .and_then(|v| v.as_i64())
            .ok_or_else(|| ParseSchemaError::new("No `size` in fixed"))?;

        Ok(Schema::Fixed {
            name,
            size: size as usize,
        })
    }
}

impl Serialize for Schema {
    fn serialize<S>(&self, serializer: S) -> Result<S::Ok, S::Error>
    where
        S: Serializer,
    {
        match *self {
            Schema::Null => serializer.serialize_str("null"),
            Schema::Boolean => serializer.serialize_str("boolean"),
            Schema::Int => serializer.serialize_str("int"),
            Schema::Long => serializer.serialize_str("long"),
            Schema::Float => serializer.serialize_str("float"),
            Schema::Double => serializer.serialize_str("double"),
            Schema::Bytes => serializer.serialize_str("bytes"),
            Schema::String => serializer.serialize_str("string"),
            Schema::Array(ref inner) => {
                let mut map = serializer.serialize_map(Some(2))?;
                map.serialize_entry("type", "array")?;
                map.serialize_entry("items", &*inner.clone())?;
                map.end()
            },
            Schema::Map(ref inner) => {
                let mut map = serializer.serialize_map(Some(2))?;
                map.serialize_entry("type", "map")?;
                map.serialize_entry("values", &*inner.clone())?;
                map.end()
            },
            Schema::Union(ref inner) => {
                let variants = inner.variants();
                let mut seq = serializer.serialize_seq(Some(variants.len()))?;
                for v in variants {
                    seq.serialize_element(v)?;
                }
<<<<<<< HEAD

                // let mut seq = serializer.serialize_seq(Some(2))?;
                // seq.serialize_element("null")?;
                // seq.serialize_element(&*inner.clone())?;
=======
>>>>>>> e35eb562
                seq.end()
            },
            Schema::Record {
                ref name,
                ref doc,
                ref fields,
                ..
            } => {
                let mut map = serializer.serialize_map(None)?;
                map.serialize_entry("type", "record")?;
                if let Some(ref n) = name.namespace {
                    map.serialize_entry("namespace", n)?;
                }
                map.serialize_entry("name", &name.name)?;
                if let Some(ref docstr) = doc {
                    map.serialize_entry("doc", docstr)?;
                }
                if let Some(ref aliases) = name.aliases {
                    map.serialize_entry("aliases", aliases)?;
                }
                map.serialize_entry("fields", fields)?;
                map.end()
            },
            Schema::Enum {
                ref name,
                ref symbols,
                ..
            } => {
                let mut map = serializer.serialize_map(None)?;
                map.serialize_entry("type", "enum")?;
                map.serialize_entry("name", &name.name)?;
                map.serialize_entry("symbols", symbols)?;
                map.end()
            },
            Schema::Fixed { ref name, ref size } => {
                let mut map = serializer.serialize_map(None)?;
                map.serialize_entry("type", "fixed")?;
                map.serialize_entry("name", &name.name)?;
                map.serialize_entry("size", size)?;
                map.end()
            },
        }
    }
}

impl Serialize for RecordField {
    fn serialize<S>(&self, serializer: S) -> Result<S::Ok, S::Error>
    where
        S: Serializer,
    {
        let mut map = serializer.serialize_map(None)?;
        map.serialize_entry("name", &self.name)?;
        map.serialize_entry("type", &self.schema)?;

        if let Some(ref default) = self.default {
            map.serialize_entry("default", default)?;
        }

        map.end()
    }
}

/// Parses a **valid** avro schema into the Parsing Canonical Form.
/// https://avro.apache.org/docs/1.8.2/spec.html#Parsing+Canonical+Form+for+Schemas
fn parsing_canonical_form(schema: &serde_json::Value) -> String {
    match schema {
        serde_json::Value::Object(map) => pcf_map(map),
        serde_json::Value::String(s) => pcf_string(s),
        serde_json::Value::Array(v) => pcf_array(v),
        _ => unreachable!(),
    }
}

fn pcf_map(schema: &Map<String, serde_json::Value>) -> String {
    // Look for the namespace variant up front.
    let ns = schema.get("namespace").and_then(|v| v.as_str());
    let mut fields = Vec::new();
    for (k, v) in schema {
        // Reduce primitive types to their simple form. ([PRIMITIVE] rule)
        if schema.len() == 1 && k == "type" {
            // Invariant: function is only callable from a valid schema, so this is acceptable.
            if let serde_json::Value::String(s) = v {
                return pcf_string(s)
            }
        }

        // Strip out unused fields ([STRIP] rule)
        if field_ordering_position(k).is_none() {
            continue
        }

        // Fully qualify the name, if it isn't already ([FULLNAMES] rule).
        if k == "name" {
            // Invariant: Only valid schemas. Must be a string.
            let name = v.as_str().unwrap();
            let n = match ns {
                Some(namespace) if !name.contains('.') => {
                    Cow::Owned(format!("{}.{}", namespace, name))
                },
                _ => Cow::Borrowed(name),
            };

            fields.push((k, format!("{}:{}", pcf_string(k), pcf_string(&*n))));
            continue
        }

        // Strip off quotes surrounding "size" type, if they exist ([INTEGERS] rule).
        if k == "size" {
            let i = match v.as_str() {
                Some(s) => s.parse::<i64>().expect("Only valid schemas are accepted!"),
                None => v.as_i64().unwrap(),
            };
            fields.push((k, format!("{}:{}", pcf_string(k), i)));
            continue
        }

        // For anything else, recursively process the result.
        fields.push((
            k,
            format!("{}:{}", pcf_string(k), parsing_canonical_form(v)),
        ));
    }

    // Sort the fields by their canonical ordering ([ORDER] rule).
    fields.sort_unstable_by_key(|(k, _)| field_ordering_position(k).unwrap());
    let inter = fields
        .into_iter()
        .map(|(_, v)| v)
        .collect::<Vec<_>>()
        .join(",");
    format!("{{{}}}", inter)
}

fn pcf_array(arr: &[serde_json::Value]) -> String {
    let inter = arr
        .iter()
        .map(parsing_canonical_form)
        .collect::<Vec<String>>()
        .join(",");
    format!("[{}]", inter)
}

fn pcf_string(s: &str) -> String {
    format!("\"{}\"", s)
}

// Used to define the ordering and inclusion of fields.
fn field_ordering_position(field: &str) -> Option<usize> {
    let v = match field {
        "name" => 1,
        "type" => 2,
        "fields" => 3,
        "symbols" => 4,
        "items" => 5,
        "values" => 6,
        "size" => 7,
        _ => return None,
    };

    Some(v)
}

#[cfg(test)]
mod tests {
    use super::*;

    #[test]
    fn test_invalid_schema() {
        assert!(Schema::parse_str("invalid").is_err());
    }

    #[test]
    fn test_primitive_schema() {
        assert_eq!(Schema::Null, Schema::parse_str("\"null\"").unwrap());
        assert_eq!(Schema::Int, Schema::parse_str("\"int\"").unwrap());
        assert_eq!(Schema::Double, Schema::parse_str("\"double\"").unwrap());
    }

    #[test]
    fn test_array_schema() {
        let schema = Schema::parse_str(r#"{"type": "array", "items": "string"}"#).unwrap();
        assert_eq!(Schema::Array(Rc::new(Schema::String)), schema);
    }

    #[test]
    fn test_map_schema() {
        let schema = Schema::parse_str(r#"{"type": "map", "values": "double"}"#).unwrap();
        assert_eq!(Schema::Map(Rc::new(Schema::Double)), schema);
    }

    #[test]
    fn test_union_schema() {
        let schema = Schema::parse_str(r#"["null", "int"]"#).unwrap();
        assert_eq!(
            Schema::Union(UnionSchema::new(vec![Schema::Null, Schema::Int]).unwrap()),
            schema
        );
    }

    #[test]
    fn test_union_unsupported_schema() {
        let schema = Schema::parse_str(r#"["null", ["null", "int"], "string"]"#);
        assert!(schema.is_err());
    }

    #[test]
    fn test_multi_union_schema() {
        let schema = Schema::parse_str(r#"["null", "int", "float", "string", "bytes"]"#);
        assert!(schema.is_ok());
        let schema = schema.unwrap();
        assert_eq!(SchemaKind::from(&schema), SchemaKind::Union);
        let union_schema = match schema {
            Schema::Union(u) => u,
            _ => unreachable!(),
        };
        assert_eq!(union_schema.variants().len(), 5);
        let mut variants = union_schema.variants().iter();
        assert_eq!(SchemaKind::from(variants.next().unwrap()), SchemaKind::Null);
        assert_eq!(SchemaKind::from(variants.next().unwrap()), SchemaKind::Int);
        assert_eq!(
            SchemaKind::from(variants.next().unwrap()),
            SchemaKind::Float
        );
        assert_eq!(
            SchemaKind::from(variants.next().unwrap()),
            SchemaKind::String
        );
        assert_eq!(
            SchemaKind::from(variants.next().unwrap()),
            SchemaKind::Bytes
        );
        assert_eq!(variants.next(), None);
    }

    #[test]
    fn test_record_schema() {
        let schema = Schema::parse_str(
            r#"
            {
                "type": "record",
                "name": "test",
                "fields": [
                    {"name": "a", "type": "long", "default": 42},
                    {"name": "b", "type": "string"}
                ]
            }
        "#,
        ).unwrap();

        let mut lookup = HashMap::new();
        lookup.insert("a".to_owned(), 0);
        lookup.insert("b".to_owned(), 1);

        let expected = Schema::Record {
            name: Name::new("test"),
            doc: None,
            fields: vec![
                RecordField {
                    name: "a".to_string(),
                    doc: None,
                    default: Some(Value::Number(42i64.into())),
                    schema: Schema::Long,
                    order: RecordFieldOrder::Ascending,
                    position: 0,
                },
                RecordField {
                    name: "b".to_string(),
                    doc: None,
                    default: None,
                    schema: Schema::String,
                    order: RecordFieldOrder::Ascending,
                    position: 1,
                },
            ],
            lookup: Rc::new(lookup),
        };

        assert_eq!(expected, schema);
    }

    #[test]
    fn test_enum_schema() {
        let schema = Schema::parse_str(
            r#"{"type": "enum", "name": "Suit", "symbols": ["diamonds", "spades", "clubs", "hearts"]}"#,
        ).unwrap();

        let expected = Schema::Enum {
            name: Name::new("Suit"),
            doc: None,
            symbols: vec![
                "diamonds".to_owned(),
                "spades".to_owned(),
                "clubs".to_owned(),
                "hearts".to_owned(),
            ],
        };

        assert_eq!(expected, schema);
    }

    #[test]
    fn test_fixed_schema() {
        let schema = Schema::parse_str(r#"{"type": "fixed", "name": "test", "size": 16}"#).unwrap();

        let expected = Schema::Fixed {
            name: Name::new("test"),
            size: 16usize,
        };

        assert_eq!(expected, schema);
    }

    #[test]
    fn test_no_documentation() {
        let schema = Schema::parse_str(
            r#"{"type": "enum", "name": "Coin", "symbols": ["heads", "tails"]}"#,
        ).unwrap();

        let doc = match schema {
            Schema::Enum { doc, .. } => doc,
            _ => return assert!(false),
        };

        assert!(doc.is_none());
    }

    #[test]
    fn test_documentation() {
        let schema = Schema::parse_str(
            r#"{"type": "enum", "name": "Coin", "doc": "Some documentation", "symbols": ["heads", "tails"]}"#
        ).unwrap();

        let doc = match schema {
            Schema::Enum { doc, .. } => doc,
            _ => None,
        };

        assert_eq!("Some documentation".to_owned(), doc.unwrap());
    }
}<|MERGE_RESOLUTION|>--- conflicted
+++ resolved
@@ -82,11 +82,7 @@
 /// This type is used to simplify enum variant comparison between `Schema` and `types::Value`.
 /// It may have utility as part of the public API, but defining as `pub(crate)` for now.
 ///
-<<<<<<< HEAD
-/// NOTE This type was introduced due to a limitation of `mem::discriminant` requiring a _value_
-=======
 /// **NOTE** This type was introduced due to a limitation of `mem::discriminant` requiring a _value_
->>>>>>> e35eb562
 /// be constructed in order to get the discriminant, which makes it difficult to implement a
 /// function that maps from `Discriminant<Schema> -> Discriminant<Value>`. Conversion into this
 /// intermediate type should be especially fast, as the number of enum variants is small, which
@@ -304,11 +300,7 @@
     schemas: Vec<Schema>,
     // Used to ensure uniqueness of schema inputs, and provide constant time finding of the
     // schema index given a value.
-<<<<<<< HEAD
-    // NOTE that this approach does not work for named types, and will have to be modified
-=======
     // **NOTE** that this approach does not work for named types, and will have to be modified
->>>>>>> e35eb562
     // to support that. A simple solution is to also keep a mapping of the names used.
     variant_index: HashMap<SchemaKind, usize>,
 }
@@ -553,28 +545,21 @@
                 map.serialize_entry("type", "array")?;
                 map.serialize_entry("items", &*inner.clone())?;
                 map.end()
-            },
+            }
             Schema::Map(ref inner) => {
                 let mut map = serializer.serialize_map(Some(2))?;
                 map.serialize_entry("type", "map")?;
                 map.serialize_entry("values", &*inner.clone())?;
                 map.end()
-            },
+            }
             Schema::Union(ref inner) => {
                 let variants = inner.variants();
                 let mut seq = serializer.serialize_seq(Some(variants.len()))?;
                 for v in variants {
                     seq.serialize_element(v)?;
                 }
-<<<<<<< HEAD
-
-                // let mut seq = serializer.serialize_seq(Some(2))?;
-                // seq.serialize_element("null")?;
-                // seq.serialize_element(&*inner.clone())?;
-=======
->>>>>>> e35eb562
                 seq.end()
-            },
+            }
             Schema::Record {
                 ref name,
                 ref doc,
@@ -595,7 +580,7 @@
                 }
                 map.serialize_entry("fields", fields)?;
                 map.end()
-            },
+            }
             Schema::Enum {
                 ref name,
                 ref symbols,
@@ -606,14 +591,14 @@
                 map.serialize_entry("name", &name.name)?;
                 map.serialize_entry("symbols", symbols)?;
                 map.end()
-            },
+            }
             Schema::Fixed { ref name, ref size } => {
                 let mut map = serializer.serialize_map(None)?;
                 map.serialize_entry("type", "fixed")?;
                 map.serialize_entry("name", &name.name)?;
                 map.serialize_entry("size", size)?;
                 map.end()
-            },
+            }
         }
     }
 }
@@ -655,13 +640,13 @@
         if schema.len() == 1 && k == "type" {
             // Invariant: function is only callable from a valid schema, so this is acceptable.
             if let serde_json::Value::String(s) = v {
-                return pcf_string(s)
+                return pcf_string(s);
             }
         }
 
         // Strip out unused fields ([STRIP] rule)
         if field_ordering_position(k).is_none() {
-            continue
+            continue;
         }
 
         // Fully qualify the name, if it isn't already ([FULLNAMES] rule).
@@ -671,12 +656,12 @@
             let n = match ns {
                 Some(namespace) if !name.contains('.') => {
                     Cow::Owned(format!("{}.{}", namespace, name))
-                },
+                }
                 _ => Cow::Borrowed(name),
             };
 
             fields.push((k, format!("{}:{}", pcf_string(k), pcf_string(&*n))));
-            continue
+            continue;
         }
 
         // Strip off quotes surrounding "size" type, if they exist ([INTEGERS] rule).
@@ -686,7 +671,7 @@
                 None => v.as_i64().unwrap(),
             };
             fields.push((k, format!("{}:{}", pcf_string(k), i)));
-            continue
+            continue;
         }
 
         // For anything else, recursively process the result.
