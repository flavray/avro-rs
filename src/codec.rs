--- conflicted
+++ resolved
@@ -1,13 +1,8 @@
 //! Logic for all supported compression codecs in Avro.
-<<<<<<< HEAD
-use crate::errors::AvroResult;
-use crate::types::Value;
-=======
 use crate::{
-    errors::{AvroResult, Error},
+    errors::AvroResult,
     types::Value,
 };
->>>>>>> d841c04a
 use libflate::deflate::{Decoder, Encoder};
 use std::io::{Read, Write};
 use strum_macros::{EnumString, IntoStaticStr};
