--- conflicted
+++ resolved
@@ -11,11 +11,8 @@
 - Update digest crate and digest::Digest trait to 0.9 (backward-incompatible with digest::Digest 0.8) (#133)
 - Replace some manual from_str implementations with strum (#136)
 - Handle logical types in canonical form schemas (#144)
-<<<<<<< HEAD
+- Move to specific error variants for errors (#146)
 - Support to convert avro value to json value (#155)
-=======
-- Move to specific error variants for errors (#146)
->>>>>>> 743a6dff
 
 ## Deprecated
 - Deprecate ToAvro in favor of From<T> for Value implementations (#137)
